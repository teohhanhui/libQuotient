--- conflicted
+++ resolved
@@ -29,11 +29,7 @@
         public:
             /** Constructs a job that sends an arbitrary room event */
             template <typename EvT>
-<<<<<<< HEAD
-            SendEventJob(const QString& roomId, const EvT* event)
-=======
             SendEventJob(const QString& roomId, const EvT& event)
->>>>>>> f2f85ba0
                 : BaseJob(HttpVerb::Put, QStringLiteral("SendEventJob"),
                           QStringLiteral("_matrix/client/r0/rooms/%1/send/%2/")
                               .arg(roomId, EvT::TypeId), // See also beforeStart()
