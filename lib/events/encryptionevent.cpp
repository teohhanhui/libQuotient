--- conflicted
+++ resolved
@@ -6,19 +6,14 @@
 #include "encryptionevent.h"
 
 #include "converters.h"
+#include "e2ee.h"
 #include "logging.h"
-#include "e2ee.h"
 
 #include <array>
 
-<<<<<<< HEAD
-static const std::array<QString, 1> encryptionStrings = { { QStringLiteral(
-    "m.megolm.v1.aes-sha2") } };
-=======
-static const std::array<QString, 1> encryptionStrings = { {
-    QMatrixClient::MegolmV1AesSha2AlgoKey
-} };
->>>>>>> 5b236dfe
+static const std::array<QString, 1> encryptionStrings = {
+    { QMatrixClient::MegolmV1AesSha2AlgoKey }
+};
 
 namespace QMatrixClient
 {
@@ -43,17 +38,10 @@
 
 EncryptionEventContent::EncryptionEventContent(const QJsonObject& json)
     : encryption(fromJson<EncryptionType>(json["algorithm"_ls]))
-<<<<<<< HEAD
-    , algorithm(sanitized(json["algorithm"_ls].toString()))
-    , rotationPeriodMs(json["rotation_period_ms"_ls].toInt(604800000))
-    , rotationPeriodMsgs(json["rotation_period_msgs"_ls].toInt(100))
-{}
-=======
     , algorithm(sanitized(json[AlgorithmKeyL].toString()))
     , rotationPeriodMs(json[RotationPeriodMsKeyL].toInt(604800000))
     , rotationPeriodMsgs(json[RotationPeriodMsgsKeyL].toInt(100))
-{ }
->>>>>>> 5b236dfe
+{}
 
 void EncryptionEventContent::fillJson(QJsonObject* o) const
 {
