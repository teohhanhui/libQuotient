--- conflicted
+++ resolved
@@ -558,7 +558,6 @@
 
 QString Room::displayName() const { return d->displayname; }
 
-<<<<<<< HEAD
 QStringList Room::pinnedEventIds() const {
     return d->getCurrentState<RoomPinnedEvent>()->pinnedEvents();
 }
@@ -574,11 +573,11 @@
             pinnedEvents.append(timelineItem->event());
     }
     return pinnedEvents;
-=======
+}
+
 QString Room::displayNameForHtml() const
 {
     return displayName().toHtmlEscaped();
->>>>>>> 674e984e
 }
 
 void Room::refreshDisplayName() { d->updateDisplayname(); }
