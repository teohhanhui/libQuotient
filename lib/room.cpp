// SPDX-FileCopyrightText: 2016 Kitsune Ral <Kitsune-Ral@users.sf.net>
// SPDX-FileCopyrightText: 2017 Roman Plášil <me@rplasil.name>
// SPDX-FileCopyrightText: 2017 Marius Gripsgard <marius@ubports.com>
// SPDX-FileCopyrightText: 2018 Josip Delic <delijati@googlemail.com>
// SPDX-FileCopyrightText: 2018 Black Hat <bhat@encom.eu.org>
// SPDX-FileCopyrightText: 2019 Alexey Andreyev <aa13q@ya.ru>
// SPDX-FileCopyrightText: 2020 Ram Nad <ramnad1999@gmail.com>
// SPDX-License-Identifier: LGPL-2.1-or-later

#include "room.h"

#include "avatar.h"
#include "connection.h"
#include "converters.h"
#include "e2ee.h"
#include "syncdata.h"
#include "user.h"

// NB: since Qt 6, moc_room.cpp needs User fully defined
#include "moc_room.cpp"

#include "csapi/account-data.h"
#include "csapi/banning.h"
#include "csapi/inviting.h"
#include "csapi/kicking.h"
#include "csapi/leaving.h"
#include "csapi/receipts.h"
#include "csapi/redaction.h"
#include "csapi/room_send.h"
#include "csapi/room_state.h"
#include "csapi/room_upgrades.h"
#include "csapi/rooms.h"
#include "csapi/read_markers.h"
#include "csapi/tags.h"

#include "events/callanswerevent.h"
#include "events/callcandidatesevent.h"
#include "events/callhangupevent.h"
#include "events/callinviteevent.h"
#include "events/encryptionevent.h"
#include "events/reactionevent.h"
#include "events/receiptevent.h"
#include "events/redactionevent.h"
#include "events/roomavatarevent.h"
#include "events/roomcreateevent.h"
#include "events/roommemberevent.h"
#include "events/roomtombstoneevent.h"
#include "events/simplestateevents.h"
#include "events/typingevent.h"
#include "events/roompowerlevelsevent.h"
#include "jobs/downloadfilejob.h"
#include "jobs/mediathumbnailjob.h"
#include "events/roomcanonicalaliasevent.h"

#include <QtCore/QDir>
#include <QtCore/QHash>
#include <QtCore/QMimeDatabase>
#include <QtCore/QPointer>
#include <QtCore/QRegularExpression>
#include <QtCore/QStringBuilder> // for efficient string concats (operator%)
#include <QtCore/QTemporaryFile>

#include <array>
#include <cmath>
#include <functional>

#ifdef Quotient_E2EE_ENABLED
#include <account.h> // QtOlm
#include <errors.h> // QtOlm
#include <groupsession.h> // QtOlm
#endif // Quotient_E2EE_ENABLED

using namespace Quotient;
using namespace QtOlm;
using namespace std::placeholders;
using std::move;
#if !(defined __GLIBCXX__ && __GLIBCXX__ <= 20150123)
using std::llround;
#endif

enum EventsPlacement : int { Older = -1, Newer = 1 };

class Room::Private {
public:
    /// Map of user names to users
    /** User names potentially duplicate, hence QMultiHash. */
    using members_map_t = QMultiHash<QString, User*>;

    Private(Connection* c, QString id_, JoinState initialJoinState)
        : q(nullptr), connection(c), id(move(id_)), joinState(initialJoinState)
    {}

    Room* q;

    Connection* connection;
    QString id;
    JoinState joinState;
    RoomSummary summary = { none, 0, none };
    /// The state of the room at timeline position before-0
    /// \sa timelineBase
    UnorderedMap<StateEventKey, StateEventPtr> baseState;
    /// State event stubs - events without content, just type and state key
    static decltype(baseState) stubbedState;
    /// The state of the room at syncEdge()
    /// \sa syncEdge
    QHash<StateEventKey, const StateEventBase*> currentState;
    /// Servers with aliases for this room except the one of the local user
    /// \sa Room::remoteAliases
    QSet<QString> aliasServers;

    Timeline timeline;
    PendingEvents unsyncedEvents;
    QHash<QString, TimelineItem::index_t> eventsIndex;
    // A map from evtId to a map of relation type to a vector of event
    // pointers. Not using QMultiHash, because we want to quickly return
    // a number of relations for a given event without enumerating them.
    QHash<QPair<QString, QString>, RelatedEvents> relations;
    QString displayname;
    Avatar avatar;
    int highlightCount = 0;
    int notificationCount = 0;
    members_map_t membersMap;
    QList<User*> usersTyping;
    QHash<QString, QSet<User*>> eventIdReadUsers;
    QList<User*> usersInvited;
    QList<User*> membersLeft;
    int unreadMessages = 0;
    bool displayed = false;
    QString firstDisplayedEventId;
    QString lastDisplayedEventId;
    QHash<const User*, ReadReceipt> lastReadReceipts;
    QString fullyReadUntilEventId;
    TagsMap tags;
    UnorderedMap<QString, EventPtr> accountData;
    QString prevBatch;
    QPointer<GetRoomEventsJob> eventsHistoryJob;
    QPointer<GetMembersByRoomJob> allMembersJob;

    struct FileTransferPrivateInfo {
        FileTransferPrivateInfo() = default;
        FileTransferPrivateInfo(BaseJob* j, const QString& fileName,
                                bool isUploading = false)
            : status(FileTransferInfo::Started)
            , job(j)
            , localFileInfo(fileName)
            , isUpload(isUploading)
        {}

        FileTransferInfo::Status status = FileTransferInfo::None;
        QPointer<BaseJob> job = nullptr;
        QFileInfo localFileInfo {};
        bool isUpload = false;
        qint64 progress = 0;
        qint64 total = -1;

        void update(qint64 p, qint64 t)
        {
            if (t == 0) {
                t = -1;
                if (p == 0)
                    p = -1;
            }
            if (p != -1)
                qCDebug(PROFILER) << "Transfer progress:" << p << "/" << t
                                  << "=" << llround(double(p) / t * 100) << "%";
            progress = p;
            total = t;
        }
    };
    void failedTransfer(const QString& tid, const QString& errorMessage = {})
    {
        qCWarning(MAIN) << "File transfer failed for id" << tid;
        if (!errorMessage.isEmpty())
            qCWarning(MAIN) << "Message:" << errorMessage;
        fileTransfers[tid].status = FileTransferInfo::Failed;
        emit q->fileTransferFailed(tid, errorMessage);
    }
    /// A map from event/txn ids to information about the long operation;
    /// used for both download and upload operations
    QHash<QString, FileTransferPrivateInfo> fileTransfers;

    const RoomMessageEvent* getEventWithFile(const QString& eventId) const;
    QString fileNameToDownload(const RoomMessageEvent* event) const;

    Changes setSummary(RoomSummary&& newSummary);

    // void inviteUser(User* u); // We might get it at some point in time.
    void insertMemberIntoMap(User* u);
    void removeMemberFromMap(User* u);

    // This updates the room displayname field (which is the way a room
    // should be shown in the room list); called whenever the list of
    // members, the room name (m.room.name) or canonical alias change.
    void updateDisplayname();
    // This is used by updateDisplayname() but only calculates the new name
    // without any updates.
    QString calculateDisplayname() const;

    /// A point in the timeline corresponding to baseState
    rev_iter_t timelineBase() const { return q->findInTimeline(-1); }
    rev_iter_t historyEdge() const { return timeline.crend(); }
    Timeline::const_iterator syncEdge() const { return timeline.cend(); }

    void getPreviousContent(int limit = 10, const QString &filter = {});

    const StateEventBase* getCurrentState(const StateEventKey& evtKey) const
    {
        const auto* evt = currentState.value(evtKey, nullptr);
        if (!evt) {
            if (stubbedState.find(evtKey) == stubbedState.end()) {
                // In the absence of a real event, make a stub as-if an event
                // with empty content has been received. Event classes should be
                // prepared for empty/invalid/malicious content anyway.
                stubbedState.emplace(evtKey, loadStateEvent(evtKey.first, {},
                                                            evtKey.second));
                qCDebug(STATE) << "A new stub event created for key {"
                               << evtKey.first << evtKey.second << "}";
            }
            evt = stubbedState[evtKey].get();
            Q_ASSERT(evt);
        }
        Q_ASSERT(evt->matrixType() == evtKey.first
                 && evt->stateKey() == evtKey.second);
        return evt;
    }

    template <typename EventT>
    const EventT* getCurrentState(const QString& stateKey = {}) const
    {
        const auto* evt = getCurrentState({ EventT::matrixTypeId(), stateKey });
        Q_ASSERT(evt->type() == EventT::typeId()
                 && evt->matrixType() == EventT::matrixTypeId());
        return static_cast<const EventT*>(evt);
    }

//    template <typename EventT>
//    const auto& getCurrentStateContent(const QString& stateKey = {}) const
//    {
//        if (const auto* evt =
//                currentState.value({ EventT::matrixTypeId(), stateKey }, nullptr))
//            return evt->content();
//        return EventT::content_type()
//    }

    bool isEventNotable(const TimelineItem& ti) const
    {
        return !ti->isRedacted() && ti->senderId() != connection->userId()
               && is<RoomMessageEvent>(*ti)
               && ti.viewAs<RoomMessageEvent>()->replacedEvent().isEmpty();
    }

    template <typename EventArrayT>
    Changes updateStateFrom(EventArrayT&& events)
    {
        Changes changes = NoChange;
        if (!events.empty()) {
            QElapsedTimer et;
            et.start();
            for (auto&& eptr : events) {
                const auto& evt = *eptr;
                Q_ASSERT(evt.isStateEvent());
                auto change = q->processStateEvent(evt);
                if (change != NoChange) {
                    changes |= change;
                    baseState[{ evt.matrixType(), evt.stateKey() }] = move(eptr);
                }
            }
            if (events.size() > 9 || et.nsecsElapsed() >= profilerMinNsecs())
                qCDebug(PROFILER)
                    << "*** Room::Private::updateStateFrom():" << events.size()
                    << "event(s)," << et;
        }
        return changes;
    }
    Changes addNewMessageEvents(RoomEvents&& events);
    void addHistoricalMessageEvents(RoomEvents&& events);

    /** Move events into the timeline
     *
     * Insert events into the timeline, either new or historical.
     * Pointers in the original container become empty, the ownership
     * is passed to the timeline container.
     * @param events - the range of events to be inserted
     * @param placement - position and direction of insertion: Older for
     *                    historical messages, Newer for new ones
     */
    Timeline::size_type moveEventsToTimeline(RoomEventsRange events,
                                             EventsPlacement placement);

    /**
     * Remove events from the passed container that are already in the timeline
     */
    void dropDuplicateEvents(RoomEvents& events) const;

    void setLastReadReceipt(User* u, rev_iter_t newMarker,
                            ReadReceipt newReceipt = {});
    Changes setFullyReadMarker(const QString &eventId);
    Changes updateUnreadCount(const rev_iter_t& from, const rev_iter_t& to);
    Changes recalculateUnreadCount(bool force = false);
    void markMessagesAsRead(const rev_iter_t &upToMarker);

    void getAllMembers();

    QString sendEvent(RoomEventPtr&& event);

    template <typename EventT, typename... ArgTs>
    QString sendEvent(ArgTs&&... eventArgs)
    {
        return sendEvent(makeEvent<EventT>(std::forward<ArgTs>(eventArgs)...));
    }

    QString doPostFile(RoomEventPtr &&msgEvent, const QUrl &localUrl);

    RoomEvent* addAsPending(RoomEventPtr&& event);

    QString doSendEvent(const RoomEvent* pEvent);
    void onEventSendingFailure(const QString& txnId, BaseJob* call = nullptr);

    SetRoomStateWithKeyJob* requestSetState(const StateEventBase& event)
    {
        //            if (event.roomId().isEmpty())
        //                event.setRoomId(id);
        //            if (event.senderId().isEmpty())
        //                event.setSender(connection->userId());
        // TODO: Queue up state events sending (see #133).
        // TODO: Maybe addAsPending() as well, despite having no txnId
        return connection->callApi<SetRoomStateWithKeyJob>(
            id, event.matrixType(), event.stateKey(), event.contentJson());
    }

    template <typename EvT, typename... ArgTs>
    auto requestSetState(ArgTs&&... args)
    {
        return requestSetState(EvT(std::forward<ArgTs>(args)...));
    }

    /*! Apply redaction to the timeline
     *
     * Tries to find an event in the timeline and redact it; deletes the
     * redaction event whether the redacted event was found or not.
     * \return true if the event has been found and redacted; false otherwise
     */
    bool processRedaction(const RedactionEvent& redaction);

    /*! Apply a new revision of the event to the timeline
     *
     * Tries to find an event in the timeline and replace it with the new
     * content passed in \p newMessage.
     * \return true if the event has been found and replaced; false otherwise
     */
    bool processReplacement(const RoomMessageEvent& newEvent);

    void setTags(TagsMap&& newTags);

    QJsonObject toJson() const;

    bool isLocalUser(const User* u) const { return u == q->localUser(); }

#ifdef Quotient_E2EE_ENABLED
    // A map from <sessionId, messageIndex> to <event_id, origin_server_ts>
    QHash<QPair<QString, uint32_t>, QPair<QString, QDateTime>>
        groupSessionIndexRecord; // TODO: cache
    // A map from senderKey to a map of sessionId to InboundGroupSession
    // Not using QMultiHash, because we want to quickly return
    // a number of relations for a given event without enumerating them.
    QHash<QPair<QString, QString>, InboundGroupSession*> groupSessions; // TODO:
                                                                        // cache
    bool addInboundGroupSession(QString senderKey, QString sessionId,
                                QString sessionKey)
    {
        if (groupSessions.contains({ senderKey, sessionId })) {
            qCDebug(E2EE) << "Inbound Megolm session" << sessionId
                          << "with senderKey" << senderKey << "already exists";
            return false;
        }

        InboundGroupSession* megolmSession;
        try {
            megolmSession = new InboundGroupSession(sessionKey.toLatin1(),
                                                    InboundGroupSession::Init,
                                                    q);
        } catch (OlmError* e) {
            qCDebug(E2EE) << "Unable to create new InboundGroupSession"
                          << e->what();
            return false;
        }
        if (megolmSession->id() != sessionId) {
            qCDebug(E2EE) << "Session ID mismatch in m.room_key event sent "
                             "from sender with key"
                          << senderKey;
            return false;
        }
        groupSessions.insert({ senderKey, sessionId }, megolmSession);
        return true;
    }

    QString groupSessionDecryptMessage(QByteArray cipher,
                                       const QString& senderKey,
                                       const QString& sessionId,
                                       const QString& eventId,
                                       QDateTime timestamp)
    {
        std::pair<QString, uint32_t> decrypted;
        QPair<QString, QString> senderSessionPairKey =
            qMakePair(senderKey, sessionId);
        if (!groupSessions.contains(senderSessionPairKey)) {
            qCDebug(E2EE) << "Unable to decrypt event" << eventId
                          << "The sender's device has not sent us the keys for "
                             "this message";
            return QString();
        }
        InboundGroupSession* senderSession =
            groupSessions.value(senderSessionPairKey);
        if (!senderSession) {
            qCDebug(E2EE) << "Unable to decrypt event" << eventId
                          << "senderSessionPairKey:" << senderSessionPairKey;
            return QString();
        }
        try {
            decrypted = senderSession->decrypt(cipher);
        } catch (OlmError* e) {
            qCDebug(E2EE) << "Unable to decrypt event" << eventId
                          << "with matching megolm session:" << e->what();
            return QString();
        }
        QPair<QString, QDateTime> properties = groupSessionIndexRecord.value(
            qMakePair(senderSession->id(), decrypted.second));
        if (properties.first.isEmpty()) {
            groupSessionIndexRecord.insert(qMakePair(senderSession->id(),
                                                     decrypted.second),
                                           qMakePair(eventId, timestamp));
        } else {
            if ((properties.first != eventId)
                || (properties.second != timestamp)) {
                qCDebug(E2EE) << "Detected a replay attack on event" << eventId;
                return QString();
            }
        }

        return decrypted.first;
    }
#endif // Quotient_E2EE_ENABLED

private:
    using users_shortlist_t = std::array<User*, 3>;
    template <typename ContT>
    users_shortlist_t buildShortlist(const ContT& users) const;
    users_shortlist_t buildShortlist(const QStringList& userIds) const;
};

decltype(Room::Private::baseState) Room::Private::stubbedState {};

Room::Room(Connection* connection, QString id, JoinState initialJoinState)
    : QObject(connection), d(new Private(connection, id, initialJoinState))
{
    setObjectName(id);
    // See "Accessing the Public Class" section in
    // https://marcmutz.wordpress.com/translated-articles/pimp-my-pimpl-%E2%80%94-reloaded/
    d->q = this;
    d->displayname = d->calculateDisplayname(); // Set initial "Empty room" name
    connectUntil(connection, &Connection::loadedRoomState, this, [this](Room* r) {
        if (this == r)
            emit baseStateLoaded();
        return this == r; // loadedRoomState fires only once per room
    });
    qCDebug(STATE) << "New" << initialJoinState << "Room:" << id;
}

Room::~Room() { delete d; }

const QString& Room::id() const { return d->id; }

QString Room::version() const
{
    const auto v = d->getCurrentState<RoomCreateEvent>()->version();
    return v.isEmpty() ? QStringLiteral("1") : v;
}

bool Room::isUnstable() const
{
    return !connection()->loadingCapabilities()
           && !connection()->stableRoomVersions().contains(version());
}

QString Room::predecessorId() const
{
    return d->getCurrentState<RoomCreateEvent>()->predecessor().roomId;
}

Room* Room::predecessor(JoinStates statesFilter) const
{
    if (const auto& predId = predecessorId(); !predId.isEmpty())
        if (auto* r = connection()->room(predId, statesFilter);
                r && r->successorId() == id())
            return r;

    return nullptr;
}

QString Room::successorId() const
{
    return d->getCurrentState<RoomTombstoneEvent>()->successorRoomId();
}

Room* Room::successor(JoinStates statesFilter) const
{
    if (const auto& succId = successorId(); !succId.isEmpty())
        if (auto* r = connection()->room(succId, statesFilter);
                r && r->predecessorId() == id())
            return r;

    return nullptr;
}

const Room::Timeline& Room::messageEvents() const { return d->timeline; }

const Room::PendingEvents& Room::pendingEvents() const
{
    return d->unsyncedEvents;
}

bool Room::allHistoryLoaded() const
{
    return !d->timeline.empty() && is<RoomCreateEvent>(*d->timeline.front());
}

QString Room::name() const
{
    return d->getCurrentState<RoomNameEvent>()->name();
}

QStringList Room::aliases() const
{
    const auto* evt = d->getCurrentState<RoomCanonicalAliasEvent>();
    auto result = evt->altAliases();
    if (!evt->alias().isEmpty())
        result << evt->alias();
    return result;
}

QStringList Room::altAliases() const
{
    return d->getCurrentState<RoomCanonicalAliasEvent>()->altAliases();
}

QString Room::canonicalAlias() const
{
    return d->getCurrentState<RoomCanonicalAliasEvent>()->alias();
}

QString Room::displayName() const { return d->displayname; }

QString Room::displayNameForHtml() const
{
    return displayName().toHtmlEscaped();
}

void Room::refreshDisplayName() { d->updateDisplayname(); }

QString Room::topic() const
{
    return d->getCurrentState<RoomTopicEvent>()->topic();
}

QString Room::avatarMediaId() const { return d->avatar.mediaId(); }

QUrl Room::avatarUrl() const { return d->avatar.url(); }

const Avatar& Room::avatarObject() const { return d->avatar; }

QImage Room::avatar(int dimension) { return avatar(dimension, dimension); }

QImage Room::avatar(int width, int height)
{
    if (!d->avatar.url().isEmpty())
        return d->avatar.get(connection(), width, height,
                             [=] { emit avatarChanged(); });

    // Use the first (excluding self) user's avatar for direct chats
    const auto dcUsers = directChatUsers();
    for (auto* u : dcUsers)
        if (u != localUser())
            return u->avatar(width, height, this, [=] { emit avatarChanged(); });

    return {};
}

User* Room::user(const QString& userId) const
{
    return connection()->user(userId);
}

JoinState Room::memberJoinState(User* user) const
{
    return d->membersMap.contains(user->name(this), user) ? JoinState::Join
                                                          : JoinState::Leave;
}

Membership Room::memberState(const QString& userId) const
{
    return d->getCurrentState<RoomMemberEvent>(userId)->membership();
}

bool Room::isMember(const QString& userId) const
{
    return memberState(userId) == Membership::Join;
}

JoinState Room::joinState() const { return d->joinState; }

void Room::setJoinState(JoinState state)
{
    JoinState oldState = d->joinState;
    if (state == oldState)
        return;
    d->joinState = state;
    qCDebug(STATE) << "Room" << id() << "changed state: " << oldState
                   << "->" << state;
    emit changed(Change::JoinStateChange);
    emit joinStateChanged(oldState, state);
}

void Room::Private::setLastReadReceipt(User* u, rev_iter_t newMarker,
                                       ReadReceipt newReceipt)
{
    if (!u) {
        Q_ASSERT(u != nullptr); // For Debug builds
        qCCritical(MAIN) << "Empty user, skipping read receipt registration";
        return; // For Release builds
    }
    if (q->memberJoinState(u) != JoinState::Join) {
        qCWarning(EPHEMERAL)
            << "Won't record read receipt for non-member" << u->id();
        return;
    }

    auto& storedReceipt = lastReadReceipts[u];
    if (newMarker == timeline.crend() && !newReceipt.eventId.isEmpty())
        newMarker = q->findInTimeline(newReceipt.eventId);
    if (newMarker != timeline.crend()) {
        // NB: with reverse iterators, timeline history >= sync edge
        if (newMarker >= q->findInTimeline(storedReceipt.eventId)) {
            qCDebug(EPHEMERAL) << "The new read receipt for" << u->id()
                               << "is at or behind the old one, skipping";
            return;
        }

        // Try to auto-promote the read marker over the user's own messages
        // (switch to direct iterators for that).
        const auto eagerMarker = find_if(newMarker.base(), timeline.cend(),
                                         [=](const TimelineItem& ti) {
                                             return ti->senderId() != u->id();
                                         })
                                 - 1;
        newReceipt.eventId = (*eagerMarker)->id();
        if (eagerMarker != newMarker.base() - 1) // &*(rIt.base() - 1) === &*rIt
            qCDebug(EPHEMERAL) << "Auto-promoted read receipt for" << u->id()
                               << "to" << newReceipt.eventId;
    }

    if (storedReceipt == newReceipt)
        return;
    // Finally make the change
    auto& oldEventReadUsers = eventIdReadUsers[storedReceipt.eventId];
    oldEventReadUsers.remove(u);
    if (oldEventReadUsers.isEmpty())
        eventIdReadUsers.remove(storedReceipt.eventId);
    eventIdReadUsers[newReceipt.eventId].insert(u);
    swap(storedReceipt, newReceipt); // Now newReceipt actually stores the old receipt
    qCDebug(EPHEMERAL) << "The new read receipt for" << u->id() << "is at"
                       << storedReceipt.eventId;
    emit q->lastReadEventChanged(u);
    // TODO: remove in 0.8
    if (!isLocalUser(u))
        emit q->readMarkerForUserMoved(u, newReceipt.eventId,
                                       storedReceipt.eventId);
}

Room::Changes Room::Private::updateUnreadCount(const rev_iter_t& from,
                                               const rev_iter_t& to)
{
    Q_ASSERT(from >= timeline.crbegin() && from <= timeline.crend());
    Q_ASSERT(to >= from && to <= timeline.crend());

<<<<<<< HEAD
    auto fullyReadMarker = q->fullyReadMarker();
    if (fullyReadMarker < from)
        return NoChange; // What's arrived is already fully read

    if (fullyReadMarker == timeline.crend() && q->allHistoryLoaded())
        --fullyReadMarker; // No read marker in the whole room, initialise it
    if (fullyReadMarker < to) {
        // Catch a special case when the last fully read event id refers to an
        // event that has just arrived. In this case we should recalculate
        // unreadMessages to get an exact number instead of an estimation
        // (see https://github.com/quotient-im/libQuotient/wiki/unread_count).
        // For the same reason (switching from the estimation to the exact
        // number) this branch always emits unreadMessagesChanged() and returns
        // UnreadNotifsChange, even if the estimation luckily matched the exact
        // result.
        return recalculateUnreadCount(true);
    }

    // Fully read marker is somewhere beyond the most historical message from
    // the arrived batch - add up newly arrived messages to the current counter,
    // instead of a complete recalculation.
    Q_ASSERT(to <= fullyReadMarker);
=======
    // Catch a special case when the last read event id refers to an event
    // that has just arrived. In this case we should recalculate
    // unreadMessages and might need to promote the read marker further
    // over local-origin messages.
    auto readMarker = q->readMarker();
    if (readMarker == historyEdge() && q->allHistoryLoaded())
        --readMarker; // Read marker not found in the timeline, initialise it
    if (readMarker >= from && readMarker < to) {
        promoteReadMarker(q->localUser(), readMarker, true);
        return;
    }

    Q_ASSERT(to <= readMarker);
>>>>>>> 7b516cdf

    QElapsedTimer et;
    et.start();
    const auto newUnreadMessages =
        count_if(from, to,
                 std::bind(&Room::Private::isEventNotable, this, _1));
    if (et.nsecsElapsed() > profilerMinNsecs() / 10)
        qCDebug(PROFILER) << "Counting gained unread messages took" << et;

    if (newUnreadMessages == 0)
        return NoChange;

    // See https://github.com/quotient-im/libQuotient/wiki/unread_count
    if (unreadMessages < 0)
        unreadMessages = 0;

    unreadMessages += newUnreadMessages;
    qCDebug(MESSAGES) << "Room" << q->objectName() << "has gained"
                      << newUnreadMessages << "unread message(s),"
                      << (q->fullyReadMarker() == timeline.crend()
                              ? "in total at least"
                              : "in total")
                      << unreadMessages << "unread message(s)";
    emit q->unreadMessagesChanged(q);
    return UnreadNotifsChange;
}

Room::Changes Room::Private::recalculateUnreadCount(bool force)
{
    // The recalculation logic assumes that the fully read marker points at
    // a specific position in the timeline
    Q_ASSERT(q->fullyReadMarker() != timeline.crend());
    const auto oldUnreadCount = unreadMessages;
    QElapsedTimer et;
    et.start();
    unreadMessages =
        int(count_if(timeline.crbegin(), q->fullyReadMarker(),
                     [this](const auto& ti) { return isEventNotable(ti); }));
    if (et.nsecsElapsed() > profilerMinNsecs() / 10)
        qCDebug(PROFILER) << "Recounting unread messages took" << et;

    // See https://github.com/quotient-im/libQuotient/wiki/unread_count
    if (unreadMessages == 0)
        unreadMessages = -1;

<<<<<<< HEAD
    if (!force && unreadMessages == oldUnreadCount)
        return NoChange;
=======
    Q_ASSERT(newMarker < historyEdge());
>>>>>>> 7b516cdf

    if (unreadMessages == -1)
        qCDebug(MESSAGES)
            << "Room" << displayname << "has no more unread messages";
    else
        qCDebug(MESSAGES) << "Room" << displayname << "still has"
                          << unreadMessages << "unread message(s)";
    emit q->unreadMessagesChanged(q);
    return UnreadNotifsChange;
}

<<<<<<< HEAD
Room::Changes Room::Private::setFullyReadMarker(const QString& eventId)
{
    if (fullyReadUntilEventId == eventId)
        return NoChange;
=======
    auto changes = setLastReadEvent(u, (*(eagerMarker - 1))->id());
    if (isLocalUser(u)) {
        const auto oldUnreadCount = unreadMessages;
        QElapsedTimer et;
        et.start();
        unreadMessages =
            int(count_if(eagerMarker, syncEdge(),
                         [this](const auto& ti) { return isEventNotable(ti); }));
        if (et.nsecsElapsed() > profilerMinNsecs() / 10)
            qCDebug(PROFILER) << "Recounting unread messages took" << et;
>>>>>>> 7b516cdf

    const auto prevFullyReadId = std::exchange(fullyReadUntilEventId, eventId);
    qCDebug(MESSAGES) << "Fully read marker in" << q->objectName() //
                      << "moved to" << fullyReadUntilEventId;
    emit q->fullyReadMarkerMoved(prevFullyReadId, fullyReadUntilEventId);
    // TODO: Remove in 0.8
    emit q->readMarkerMoved(prevFullyReadId, fullyReadUntilEventId);

    Changes changes = ReadMarkerChange;
    if (const auto rm = q->fullyReadMarker(); rm != timeline.crend()) {
        // Pull read receipt if it's behind
        setLastReadReceipt(q->localUser(), rm);
        changes |= recalculateUnreadCount(); // TODO: updateUnreadCount()?
    }
    return changes;
}

void Room::setReadReceipt(const QString& atEventId)
{
    d->setLastReadReceipt(localUser(), historyEdge(),
                          { atEventId, QDateTime::currentDateTime() });
    connection()->callApi<PostReceiptJob>(BackgroundRequest, id(),
                                          QStringLiteral("m.read"),
                                          QUrl::toPercentEncoding(atEventId));
}

void Room::Private::markMessagesAsRead(const rev_iter_t &upToMarker)
{
    if (upToMarker < q->fullyReadMarker()) {
        setFullyReadMarker((*upToMarker)->id());
        // Assuming that if a read receipt was sent on a newer event, it will
        // stay there instead of "un-reading" notifications/mentions from
        // m.fully_read to m.read
        connection->callApi<SetReadMarkerJob>(BackgroundRequest, id,
                                              fullyReadUntilEventId,
                                              fullyReadUntilEventId);
    }
}

void Room::markMessagesAsRead(QString uptoEventId)
{
    d->markMessagesAsRead(findInTimeline(uptoEventId));
}

void Room::markAllMessagesAsRead()
{
    if (!d->timeline.empty())
        d->markMessagesAsRead(d->timeline.crbegin());
}

bool Room::canSwitchVersions() const
{
    if (!successorId().isEmpty())
        return false; // No one can upgrade a room that's already upgraded

    if (const auto* plEvt = d->getCurrentState<RoomPowerLevelsEvent>()) {
        const auto currentUserLevel = plEvt->powerLevelForUser(localUser()->id());
        const auto tombstonePowerLevel =
            plEvt->powerLevelForState("m.room.tombstone"_ls);
        return currentUserLevel >= tombstonePowerLevel;
    }
    return true;
}

bool Room::hasUnreadMessages() const { return unreadCount() >= 0; }

int Room::unreadCount() const { return d->unreadMessages; }

Room::rev_iter_t Room::historyEdge() const { return d->historyEdge(); }

Room::Timeline::const_iterator Room::syncEdge() const { return d->syncEdge(); }

TimelineItem::index_t Room::minTimelineIndex() const
{
    return d->timeline.empty() ? 0 : d->timeline.front().index();
}

TimelineItem::index_t Room::maxTimelineIndex() const
{
    return d->timeline.empty() ? 0 : d->timeline.back().index();
}

bool Room::isValidIndex(TimelineItem::index_t timelineIndex) const
{
    return !d->timeline.empty() && timelineIndex >= minTimelineIndex()
           && timelineIndex <= maxTimelineIndex();
}

Room::rev_iter_t Room::findInTimeline(TimelineItem::index_t index) const
{
    return historyEdge()
           - (isValidIndex(index) ? index - minTimelineIndex() + 1 : 0);
}

Room::rev_iter_t Room::findInTimeline(const QString& evtId) const
{
    if (!d->timeline.empty() && d->eventsIndex.contains(evtId)) {
        auto it = findInTimeline(d->eventsIndex.value(evtId));
        Q_ASSERT(it != historyEdge() && (*it)->id() == evtId);
        return it;
    }
    return historyEdge();
}

Room::PendingEvents::iterator Room::findPendingEvent(const QString& txnId)
{
    return std::find_if(d->unsyncedEvents.begin(), d->unsyncedEvents.end(),
                        [txnId](const auto& item) {
                            return item->transactionId() == txnId;
                        });
}

Room::PendingEvents::const_iterator
Room::findPendingEvent(const QString& txnId) const
{
    return std::find_if(d->unsyncedEvents.cbegin(), d->unsyncedEvents.cend(),
                        [txnId](const auto& item) {
                            return item->transactionId() == txnId;
                        });
}

const Room::RelatedEvents Room::relatedEvents(const QString& evtId,
                                              const char* relType) const
{
    return d->relations.value({ evtId, relType });
}

const Room::RelatedEvents Room::relatedEvents(const RoomEvent& evt,
                                              const char* relType) const
{
    return relatedEvents(evt.id(), relType);
}

void Room::Private::getAllMembers()
{
    // If already loaded or already loading, there's nothing to do here.
    if (q->joinedCount() <= membersMap.size() || isJobPending(allMembersJob))
        return;

    allMembersJob = connection->callApi<GetMembersByRoomJob>(
        id, connection->nextBatchToken(), "join");
    auto nextIndex = timeline.empty() ? 0 : timeline.back().index() + 1;
    connect(allMembersJob, &BaseJob::success, q, [=] {
        Q_ASSERT(timeline.empty() || nextIndex <= q->maxTimelineIndex() + 1);
        auto roomChanges = updateStateFrom(allMembersJob->chunk());
        // Replay member events that arrived after the point for which
        // the full members list was requested.
        if (!timeline.empty())
            for (auto it = q->findInTimeline(nextIndex).base();
                 it != syncEdge(); ++it)
                if (is<RoomMemberEvent>(**it))
                    roomChanges |= q->processStateEvent(**it);
        if (roomChanges & MembersChange)
            emit q->memberListChanged();
        emit q->allMembersLoaded();
    });
}

bool Room::displayed() const { return d->displayed; }

void Room::setDisplayed(bool displayed)
{
    if (d->displayed == displayed)
        return;

    d->displayed = displayed;
    emit displayedChanged(displayed);
    if (displayed)
        d->getAllMembers();
}

QString Room::firstDisplayedEventId() const { return d->firstDisplayedEventId; }

Room::rev_iter_t Room::firstDisplayedMarker() const
{
    return findInTimeline(firstDisplayedEventId());
}

void Room::setFirstDisplayedEventId(const QString& eventId)
{
    if (d->firstDisplayedEventId == eventId)
        return;

    if (!eventId.isEmpty() && findInTimeline(eventId) == historyEdge())
        qCWarning(MESSAGES)
            << eventId
            << "is marked as first displayed but doesn't seem to be loaded";

    d->firstDisplayedEventId = eventId;
    emit firstDisplayedEventChanged();
}

void Room::setFirstDisplayedEvent(TimelineItem::index_t index)
{
    Q_ASSERT(isValidIndex(index));
    setFirstDisplayedEventId(findInTimeline(index)->event()->id());
}

QString Room::lastDisplayedEventId() const { return d->lastDisplayedEventId; }

Room::rev_iter_t Room::lastDisplayedMarker() const
{
    return findInTimeline(lastDisplayedEventId());
}

void Room::setLastDisplayedEventId(const QString& eventId)
{
    if (d->lastDisplayedEventId == eventId)
        return;

    const auto marker = findInTimeline(eventId);
    if (!eventId.isEmpty() && marker == historyEdge())
        qCWarning(MESSAGES)
            << eventId
            << "is marked as last displayed but doesn't seem to be loaded";

    d->lastDisplayedEventId = eventId;
    emit lastDisplayedEventChanged();
}

void Room::setLastDisplayedEvent(TimelineItem::index_t index)
{
    Q_ASSERT(isValidIndex(index));
    setLastDisplayedEventId(findInTimeline(index)->event()->id());
}

Room::rev_iter_t Room::readMarker(const User* user) const
{
    Q_ASSERT(user);
    return findInTimeline(lastReadReceipt(user->id()).eventId);
}

Room::rev_iter_t Room::readMarker() const { return fullyReadMarker(); }

QString Room::readMarkerEventId() const { return lastFullyReadEventId(); }

ReadReceipt Room::lastReadReceipt(const QString& userId) const
{
    return d->lastReadReceipts.value(user(userId));
}

QString Room::lastFullyReadEventId() const { return d->fullyReadUntilEventId; }

Room::rev_iter_t Room::fullyReadMarker() const
{
    return findInTimeline(d->fullyReadUntilEventId);
}

QSet<User*> Room::usersAtEventId(const QString& eventId)
{
    return d->eventIdReadUsers.value(eventId);
}

int Room::notificationCount() const { return d->notificationCount; }

void Room::resetNotificationCount()
{
    if (d->notificationCount == 0)
        return;
    d->notificationCount = 0;
    emit notificationCountChanged();
}

int Room::highlightCount() const { return d->highlightCount; }

void Room::resetHighlightCount()
{
    if (d->highlightCount == 0)
        return;
    d->highlightCount = 0;
    emit highlightCountChanged();
}

void Room::switchVersion(QString newVersion)
{
    if (!successorId().isEmpty()) {
        Q_ASSERT(!successorId().isEmpty());
        emit upgradeFailed(tr("The room is already upgraded"));
    }
    if (auto* job = connection()->callApi<UpgradeRoomJob>(id(), newVersion))
        connect(job, &BaseJob::failure, this,
                [this, job] { emit upgradeFailed(job->errorString()); });
    else
        emit upgradeFailed(tr("Couldn't initiate upgrade"));
}

bool Room::hasAccountData(const QString& type) const
{
    return d->accountData.find(type) != d->accountData.end();
}

const EventPtr& Room::accountData(const QString& type) const
{
    static EventPtr NoEventPtr {};
    const auto it = d->accountData.find(type);
    return it != d->accountData.end() ? it->second : NoEventPtr;
}

QStringList Room::tagNames() const { return d->tags.keys(); }

TagsMap Room::tags() const { return d->tags; }

TagRecord Room::tag(const QString& name) const { return d->tags.value(name); }

std::pair<bool, QString> validatedTag(QString name)
{
    if (name.isEmpty() || name.indexOf('.', 1) != -1)
        return { false, name };

    qCWarning(MAIN) << "The tag" << name
                    << "doesn't follow the CS API conventions";
    name.prepend("u.");
    qCWarning(MAIN) << "Using " << name << "instead";

    return { true, name };
}

void Room::addTag(const QString& name, const TagRecord& record)
{
    const auto& checkRes = validatedTag(name);
    if (d->tags.contains(name)
        || (checkRes.first && d->tags.contains(checkRes.second)))
        return;

    emit tagsAboutToChange();
    d->tags.insert(checkRes.second, record);
    emit tagsChanged();
    connection()->callApi<SetRoomTagJob>(localUser()->id(), id(),
                                         checkRes.second, record.order);
}

void Room::addTag(const QString& name, float order)
{
    addTag(name, TagRecord { order });
}

void Room::removeTag(const QString& name)
{
    if (d->tags.contains(name)) {
        emit tagsAboutToChange();
        d->tags.remove(name);
        emit tagsChanged();
        connection()->callApi<DeleteRoomTagJob>(localUser()->id(), id(), name);
    } else if (!name.startsWith("u."))
        removeTag("u." + name);
    else
        qCWarning(MAIN) << "Tag" << name << "on room" << objectName()
                       << "not found, nothing to remove";
}

void Room::setTags(TagsMap newTags, ActionScope applyOn)
{
    bool propagate = applyOn != ActionScope::ThisRoomOnly;
    auto joinStates =
        applyOn == ActionScope::WithinSameState ? joinState() :
        applyOn == ActionScope::OmitLeftState ? JoinState::Join|JoinState::Invite :
        JoinState::Join|JoinState::Invite|JoinState::Leave;
    if (propagate) {
        for (auto* r = this; (r = r->predecessor(joinStates));)
            r->setTags(newTags, ActionScope::ThisRoomOnly);
    }

    d->setTags(move(newTags));
    connection()->callApi<SetAccountDataPerRoomJob>(
        localUser()->id(), id(), TagEvent::matrixTypeId(),
        TagEvent(d->tags).contentJson());

    if (propagate) {
        for (auto* r = this; (r = r->successor(joinStates));)
            r->setTags(d->tags, ActionScope::ThisRoomOnly);
    }
}

void Room::Private::setTags(TagsMap&& newTags)
{
    emit q->tagsAboutToChange();
    const auto keys = newTags.keys();
    for (const auto& k : keys)
        if (const auto& [adjusted, adjustedTag] = validatedTag(k); adjusted) {
            if (newTags.contains(adjustedTag))
                newTags.remove(k);
            else
                newTags.insert(adjustedTag, newTags.take(k));
        }

    tags = move(newTags);
    qCDebug(STATE) << "Room" << q->objectName() << "is tagged with"
                   << q->tagNames().join(QStringLiteral(", "));
    emit q->tagsChanged();
}

bool Room::isFavourite() const { return d->tags.contains(FavouriteTag); }

bool Room::isLowPriority() const { return d->tags.contains(LowPriorityTag); }

bool Room::isServerNoticeRoom() const
{
    return d->tags.contains(ServerNoticeTag);
}

bool Room::isDirectChat() const { return connection()->isDirectChat(id()); }

QList<User*> Room::directChatUsers() const
{
    return connection()->directChatUsers(this);
}

QUrl Room::makeMediaUrl(const QString& eventId, const QUrl& mxcUrl) const
{
    auto url = connection()->makeMediaUrl(mxcUrl);
    QUrlQuery q(url.query());
    Q_ASSERT(q.hasQueryItem("user_id"));
    q.addQueryItem("room_id", id());
    q.addQueryItem("event_id", eventId);
    url.setQuery(q);
    return url;
}

QString safeFileName(QString rawName)
{
    return rawName.replace(QRegularExpression("[/\\<>|\"*?:]"), "_");
}

const RoomMessageEvent*
Room::Private::getEventWithFile(const QString& eventId) const
{
    auto evtIt = q->findInTimeline(eventId);
    if (evtIt != timeline.rend() && is<RoomMessageEvent>(**evtIt)) {
        auto* event = evtIt->viewAs<RoomMessageEvent>();
        if (event->hasFileContent())
            return event;
    }
    qCWarning(MAIN) << "No files to download in event" << eventId;
    return nullptr;
}

QString Room::Private::fileNameToDownload(const RoomMessageEvent* event) const
{
    Q_ASSERT(event && event->hasFileContent());
    const auto* fileInfo = event->content()->fileInfo();
    QString fileName;
    if (!fileInfo->originalName.isEmpty())
        fileName = QFileInfo(safeFileName(fileInfo->originalName)).fileName();
    else if (QUrl u { event->plainBody() }; u.isValid()) {
        qDebug(MAIN) << event->id()
                     << "has no file name supplied but the event body "
                        "looks like a URL - using the file name from it";
        fileName = u.fileName();
    }
    if (fileName.isEmpty())
        return safeFileName(fileInfo->mediaId()).replace('.', '-') % '.'
               % fileInfo->mimeType.preferredSuffix();

    if (QSysInfo::productType() == "windows") {
        if (const auto& suffixes = fileInfo->mimeType.suffixes();
            !suffixes.isEmpty()
            && std::none_of(suffixes.begin(), suffixes.end(),
                            [&fileName](const QString& s) {
                                return fileName.endsWith(s);
                            }))
            return fileName % '.' % fileInfo->mimeType.preferredSuffix();
    }
    return fileName;
}

QUrl Room::urlToThumbnail(const QString& eventId) const
{
    if (auto* event = d->getEventWithFile(eventId))
        if (event->hasThumbnail()) {
            auto* thumbnail = event->content()->thumbnailInfo();
            Q_ASSERT(thumbnail != nullptr);
            return connection()->getUrlForApi<MediaThumbnailJob>(
                thumbnail->url, thumbnail->imageSize);
        }
    qCDebug(MAIN) << "Event" << eventId << "has no thumbnail";
    return {};
}

QUrl Room::urlToDownload(const QString& eventId) const
{
    if (auto* event = d->getEventWithFile(eventId)) {
        auto* fileInfo = event->content()->fileInfo();
        Q_ASSERT(fileInfo != nullptr);
        return connection()->getUrlForApi<DownloadFileJob>(fileInfo->url);
    }
    return {};
}

QString Room::fileNameToDownload(const QString& eventId) const
{
    if (auto* event = d->getEventWithFile(eventId))
        return d->fileNameToDownload(event);
    return {};
}

FileTransferInfo Room::fileTransferInfo(const QString& id) const
{
    const auto infoIt = d->fileTransfers.constFind(id);
    if (infoIt == d->fileTransfers.cend())
        return {};

    // FIXME: Add lib tests to make sure FileTransferInfo::status stays
    // consistent with FileTransferInfo::job

    qint64 progress = infoIt->progress;
    qint64 total = infoIt->total;
    if (total > INT_MAX) {
        // JavaScript doesn't deal with 64-bit integers; scale down if necessary
        progress = llround(double(progress) / total * INT_MAX);
        total = INT_MAX;
    }

    return { infoIt->status,
             infoIt->isUpload,
             int(progress),
             int(total),
             QUrl::fromLocalFile(infoIt->localFileInfo.absolutePath()),
             QUrl::fromLocalFile(infoIt->localFileInfo.absoluteFilePath()) };
}

QUrl Room::fileSource(const QString& id) const
{
    auto url = urlToDownload(id);
    if (url.isValid())
        return url;

    // No urlToDownload means it's a pending or completed upload.
    auto infoIt = d->fileTransfers.constFind(id);
    if (infoIt != d->fileTransfers.cend())
        return QUrl::fromLocalFile(infoIt->localFileInfo.absoluteFilePath());

    qCWarning(MAIN) << "File source for identifier" << id << "not found";
    return {};
}

QString Room::prettyPrint(const QString& plainText) const
{
    return Quotient::prettyPrint(plainText);
}

QList<User*> Room::usersTyping() const { return d->usersTyping; }

QList<User*> Room::membersLeft() const { return d->membersLeft; }

QList<User*> Room::users() const { return d->membersMap.values(); }

QStringList Room::memberNames() const
{
    return safeMemberNames();
}

QStringList Room::safeMemberNames() const
{
    QStringList res;
    res.reserve(d->membersMap.size());
    for (auto u: std::as_const(d->membersMap))
        res.append(safeMemberName(u->id()));

    return res;
}

QStringList Room::htmlSafeMemberNames() const
{
    QStringList res;
    res.reserve(d->membersMap.size());
    for (auto u: std::as_const(d->membersMap))
        res.append(htmlSafeMemberName(u->id()));

    return res;
}

int Room::timelineSize() const { return int(d->timeline.size()); }

bool Room::usesEncryption() const
{
    return !d->getCurrentState<EncryptionEvent>()->algorithm().isEmpty();
}

const StateEventBase* Room::getCurrentState(const QString& evtType,
                                            const QString& stateKey) const
{
    return d->getCurrentState({ evtType, stateKey });
}

RoomEventPtr Room::decryptMessage(const EncryptedEvent& encryptedEvent)
{
#ifndef Quotient_E2EE_ENABLED
    Q_UNUSED(encryptedEvent)
    qCWarning(E2EE) << "End-to-end encryption (E2EE) support is turned off.";
    return {};
#else // Quotient_E2EE_ENABLED
    if (encryptedEvent.algorithm() == MegolmV1AesSha2AlgoKey) {
        QString decrypted = d->groupSessionDecryptMessage(
            encryptedEvent.ciphertext(), encryptedEvent.senderKey(),
            encryptedEvent.sessionId(), encryptedEvent.id(),
            encryptedEvent.originTimestamp());
        if (decrypted.isEmpty()) {
            return {};
        }
        return makeEvent<RoomMessageEvent>(
            QJsonDocument::fromJson(decrypted.toUtf8()).object());
    }
    qCDebug(E2EE) << "Algorithm of the encrypted event with id"
                  << encryptedEvent.id() << "is not for the current device";
    return {};
#endif // Quotient_E2EE_ENABLED
}

void Room::handleRoomKeyEvent(const RoomKeyEvent& roomKeyEvent,
                              const QString& senderKey)
{
#ifndef Quotient_E2EE_ENABLED
    Q_UNUSED(roomKeyEvent)
    Q_UNUSED(senderKey)
    qCWarning(E2EE) << "End-to-end encryption (E2EE) support is turned off.";
#else // Quotient_E2EE_ENABLED
    if (roomKeyEvent.algorithm() != MegolmV1AesSha2AlgoKey) {
        qCWarning(E2EE) << "Ignoring unsupported algorithm"
                        << roomKeyEvent.algorithm() << "in m.room_key event";
    }
    if (d->addInboundGroupSession(senderKey, roomKeyEvent.sessionId(),
                                  roomKeyEvent.sessionKey())) {
        qCDebug(E2EE) << "added new inboundGroupSession:"
                      << d->groupSessions.count();
    }
#endif // Quotient_E2EE_ENABLED
}

int Room::joinedCount() const
{
    return d->summary.joinedMemberCount.value_or(d->membersMap.size());
}

int Room::invitedCount() const
{
    // TODO: Store invited users in Room too
    Q_ASSERT(d->summary.invitedMemberCount.has_value());
    return d->summary.invitedMemberCount.value_or(0);
}

int Room::totalMemberCount() const { return joinedCount() + invitedCount(); }

GetRoomEventsJob* Room::eventsHistoryJob() const { return d->eventsHistoryJob; }

Room::Changes Room::Private::setSummary(RoomSummary&& newSummary)
{
    if (!summary.merge(newSummary))
        return Change::NoChange;
    qCDebug(STATE).nospace().noquote()
        << "Updated room summary for " << q->objectName() << ": " << summary;
    emit q->memberListChanged();
    return Change::SummaryChange;
}

void Room::Private::insertMemberIntoMap(User* u)
{
    const auto maybeUserName =
        getCurrentState<RoomMemberEvent>(u->id())->newDisplayName();
    if (!maybeUserName)
        qCWarning(MEMBERS) << "insertMemberIntoMap():" << u->id()
                           << "has no name (even empty)";
    const auto userName = maybeUserName.value_or(QString());
    const auto namesakes = membersMap.values(userName);
    qCDebug(MEMBERS) << "insertMemberIntoMap(), user" << u->id()
                     << "with name" << userName << '-'
                     << namesakes.size() << "namesake(s) found";

    // Callers should make sure they are not adding an existing user once more
    Q_ASSERT(!namesakes.contains(u));
    if (namesakes.contains(u)) { // Release version whines but continues
        qCCritical(MEMBERS) << "Trying to add a user" << u->id() << "to room"
                            << q->objectName() << "but that's already in it";
        return;
    }

    // If there is exactly one namesake of the added user, signal member
    // renaming for that other one because the two should be disambiguated now
    if (namesakes.size() == 1)
        emit q->memberAboutToRename(namesakes.front(),
                                    namesakes.front()->fullName(q));
    membersMap.insert(userName, u);
    if (namesakes.size() == 1)
        emit q->memberRenamed(namesakes.front());
}

void Room::Private::removeMemberFromMap(User* u)
{
    const auto userName =
        getCurrentState<RoomMemberEvent>(
                u->id())->newDisplayName().value_or(QString());

    qCDebug(MEMBERS) << "removeMemberFromMap(), username" << userName
                     << "for user" << u->id();
    User* namesake = nullptr;
    auto namesakes = membersMap.values(userName);
    // If there was one namesake besides the removed user, signal member
    // renaming for it because it doesn't need to be disambiguated any more.
    if (namesakes.size() == 2) {
        namesake =
            namesakes.front() == u ? namesakes.back() : namesakes.front();
        Q_ASSERT_X(namesake != u, __FUNCTION__, "Room members list is broken");
        emit q->memberAboutToRename(namesake, userName);
    }
    if (membersMap.remove(userName, u) == 0) {
        qCDebug(MEMBERS) << "No entries removed; checking the whole list";
        // Unless at the stage of initial filling, this no removed entries
        // is suspicious; double-check that this user is not found in
        // the whole map, and stop (for debug builds) or shout in the logs
        // (for release builds) if there's one. That search is O(n), which
        // may come rather expensive for larger rooms.
        QElapsedTimer et;
        auto it = std::find(membersMap.cbegin(), membersMap.cend(), u);
        if (et.nsecsElapsed() > profilerMinNsecs() / 10)
            qCDebug(MEMBERS) << "...done in" << et;
        if (it != membersMap.cend()) {
            // The assert (still) does more harm than good, it seems
//            Q_ASSERT_X(false, __FUNCTION__,
//                       "Mismatched name in the room members list");
            qCCritical(MEMBERS) << "Mismatched name in the room members list;"
                                   " avoiding the list corruption";
            membersMap.remove(it.key(), u);
        }
    }
    if (namesake)
        emit q->memberRenamed(namesake);
}

inline auto makeErrorStr(const Event& e, QByteArray msg)
{
    return msg.append("; event dump follows:\n").append(e.originalJson());
}

Room::Timeline::size_type
Room::Private::moveEventsToTimeline(RoomEventsRange events,
                                    EventsPlacement placement)
{
    Q_ASSERT(!events.empty());
    // Historical messages arrive in newest-to-oldest order, so the process for
    // them is almost symmetric to the one for new messages. New messages get
    // appended from index 0; old messages go backwards from index -1.
    auto index = timeline.empty()
                     ? -((placement + 1) / 2) /* 1 -> -1; -1 -> 0 */
                     : placement == Older ? timeline.front().index()
                                          : timeline.back().index();
    auto baseIndex = index;
    for (auto&& e : events) {
        const auto eId = e->id();
        Q_ASSERT_X(e, __FUNCTION__, "Attempt to add nullptr to timeline");
        Q_ASSERT_X(
            !eId.isEmpty(), __FUNCTION__,
            makeErrorStr(*e, "Event with empty id cannot be in the timeline"));
        Q_ASSERT_X(
            !eventsIndex.contains(eId), __FUNCTION__,
            makeErrorStr(*e, "Event is already in the timeline; "
                             "incoming events were not properly deduplicated"));
        if (placement == Older)
            timeline.emplace_front(move(e), --index);
        else
            timeline.emplace_back(move(e), ++index);
        eventsIndex.insert(eId, index);
        Q_ASSERT(q->findInTimeline(eId)->event()->id() == eId);
    }
    const auto insertedSize = (index - baseIndex) * placement;
    Q_ASSERT(insertedSize == int(events.size()));
    return Timeline::size_type(insertedSize);
}

QString Room::memberName(const QString& mxId) const
{
    // See https://github.com/matrix-org/matrix-doc/issues/1375
    const auto rme = getCurrentState<RoomMemberEvent>(mxId);
    return rme->newDisplayName() ? *rme->newDisplayName()
        : rme->prevContent() ? rme->prevContent()->displayName.value_or(QString())
        : QString();
}

QString Room::roomMembername(const User* u) const
{
    Q_ASSERT(u != nullptr);
    return disambiguatedMemberName(u->id());
}

QString Room::roomMembername(const QString& userId) const
{
    return disambiguatedMemberName(userId);
}

inline QString makeFullUserName(const QString& displayName, const QString& mxId)
{
    return displayName % " (" % mxId % ')';
}

QString Room::disambiguatedMemberName(const QString& mxId) const
{
    // See the CS spec, section 11.2.2.3

    const auto username = memberName(mxId);
    if (username.isEmpty())
        return mxId;

    auto namesakesIt = qAsConst(d->membersMap).find(username);

    // We expect a user to be a member of the room - but technically it is
    // possible to invoke this function even for non-members. In such case
    // we return the full name, just in case.
    if (namesakesIt == d->membersMap.cend())
        return makeFullUserName(username, mxId);

    auto nextUserIt = namesakesIt;
    if (++nextUserIt == d->membersMap.cend() || nextUserIt.key() != username)
        return username; // No disambiguation necessary

    return makeFullUserName(username, mxId); // Disambiguate fully
}

QString Room::safeMemberName(const QString& userId) const
{
    return sanitized(disambiguatedMemberName(userId));
}

QString Room::htmlSafeMemberName(const QString& userId) const
{
    return safeMemberName(userId).toHtmlEscaped();
}

QUrl Room::memberAvatarUrl(const QString &mxId) const
{
    // See https://github.com/matrix-org/matrix-doc/issues/1375
    const auto rme = getCurrentState<RoomMemberEvent>(mxId);
    return rme->newAvatarUrl() ? *rme->newAvatarUrl()
        : rme->prevContent() ? rme->prevContent()->avatarUrl.value_or(QUrl())
        : QUrl();
}

void Room::updateData(SyncRoomData&& data, bool fromCache)
{
    if (d->prevBatch.isEmpty())
        d->prevBatch = data.timelinePrevBatch;
    setJoinState(data.joinState);

    Changes roomChanges = Change::NoChange;
    QElapsedTimer et;
    et.start();
    for (auto&& event : data.accountData)
        roomChanges |= processAccountDataEvent(move(event));

    roomChanges |= d->updateStateFrom(data.state);

    if (!data.timeline.empty()) {
        et.restart();
        roomChanges |= d->addNewMessageEvents(move(data.timeline));
        if (data.timeline.size() > 9 || et.nsecsElapsed() >= profilerMinNsecs())
            qCDebug(PROFILER)
                << "*** Room::addNewMessageEvents():" << data.timeline.size()
                << "event(s)," << et;
    }
    if (roomChanges & TopicChange)
        emit topicChanged();

    if (roomChanges & (NameChange | AliasesChange))
        emit namesChanged(this);

    if (roomChanges & MembersChange)
        emit memberListChanged();

    roomChanges |= d->setSummary(move(data.summary));

    for (auto&& ephemeralEvent : data.ephemeral)
        roomChanges |= processEphemeralEvent(move(ephemeralEvent));

    // See https://github.com/quotient-im/libQuotient/wiki/unread_count
    if (merge(d->unreadMessages, data.unreadCount)) {
        qCDebug(MESSAGES) << "Loaded unread_count:" << *data.unreadCount //
                          << "in" << objectName();
        emit unreadMessagesChanged(this);
    }

    if (merge(d->highlightCount, data.highlightCount))
        emit highlightCountChanged();

    if (merge(d->notificationCount, data.notificationCount))
        emit notificationCountChanged();

    if (roomChanges != Change::NoChange) {
        d->updateDisplayname();
        emit changed(roomChanges);
        if (!fromCache)
            connection()->saveRoomState(this);
    }
}

RoomEvent* Room::Private::addAsPending(RoomEventPtr&& event)
{
    if (event->transactionId().isEmpty())
        event->setTransactionId(connection->generateTxnId());
    if (event->roomId().isEmpty())
        event->setRoomId(id);
    if (event->senderId().isEmpty())
        event->setSender(connection->userId());
    auto* pEvent = rawPtr(event);
    emit q->pendingEventAboutToAdd(pEvent);
    unsyncedEvents.emplace_back(move(event));
    emit q->pendingEventAdded();
    return pEvent;
}

QString Room::Private::sendEvent(RoomEventPtr&& event)
{
    if (q->usesEncryption()) {
        qCCritical(MAIN) << "Room" << q->objectName()
                         << "enforces encryption; sending encrypted messages "
                            "is not supported yet";
    }
    if (q->successorId().isEmpty())
        return doSendEvent(addAsPending(std::move(event)));

    qCWarning(MAIN) << q << "has been upgraded, event won't be sent";
    return {};
}

QString Room::Private::doSendEvent(const RoomEvent* pEvent)
{
    const auto txnId = pEvent->transactionId();
    // TODO, #133: Enqueue the job rather than immediately trigger it.
    if (auto call =
            connection->callApi<SendMessageJob>(BackgroundRequest, id,
                                                pEvent->matrixType(), txnId,
                                                pEvent->contentJson())) {
        Room::connect(call, &BaseJob::sentRequest, q, [this, txnId] {
            auto it = q->findPendingEvent(txnId);
            if (it == unsyncedEvents.end()) {
                qCWarning(EVENTS) << "Pending event for transaction" << txnId
                                 << "not found - got synced so soon?";
                return;
            }
            it->setDeparted();
            qCDebug(EVENTS) << "Event txn" << txnId << "has departed";
            emit q->pendingEventChanged(int(it - unsyncedEvents.begin()));
        });
        Room::connect(call, &BaseJob::failure, q,
                      std::bind(&Room::Private::onEventSendingFailure, this,
                                txnId, call));
        Room::connect(call, &BaseJob::success, q, [this, call, txnId] {
            auto it = q->findPendingEvent(txnId);
            if (it != unsyncedEvents.end()) {
                if (it->deliveryStatus() != EventStatus::ReachedServer) {
                    it->setReachedServer(call->eventId());
                    emit q->pendingEventChanged(int(it - unsyncedEvents.begin()));
                }
            } else
                qCDebug(EVENTS) << "Pending event for transaction" << txnId
                               << "already merged";

            emit q->messageSent(txnId, call->eventId());
        });
    } else
        onEventSendingFailure(txnId);
    return txnId;
}

void Room::Private::onEventSendingFailure(const QString& txnId, BaseJob* call)
{
    auto it = q->findPendingEvent(txnId);
    if (it == unsyncedEvents.end()) {
        qCritical(EVENTS) << "Pending event for transaction" << txnId
                          << "could not be sent";
        return;
    }
    it->setSendingFailed(call ? call->statusCaption() % ": " % call->errorString()
                              : tr("The call could not be started"));
    emit q->pendingEventChanged(int(it - unsyncedEvents.begin()));
}

QString Room::retryMessage(const QString& txnId)
{
    const auto it = findPendingEvent(txnId);
    Q_ASSERT(it != d->unsyncedEvents.end());
    qCDebug(EVENTS) << "Retrying transaction" << txnId;
    const auto& transferIt = d->fileTransfers.constFind(txnId);
    if (transferIt != d->fileTransfers.cend()) {
        Q_ASSERT(transferIt->isUpload);
        if (transferIt->status == FileTransferInfo::Completed) {
            qCDebug(MESSAGES)
                << "File for transaction" << txnId
                << "has already been uploaded, bypassing re-upload";
        } else {
            if (isJobPending(transferIt->job)) {
                qCDebug(MESSAGES) << "Abandoning the upload job for transaction"
                                  << txnId << "and starting again";
                transferIt->job->abandon();
                emit fileTransferFailed(txnId,
                                        tr("File upload will be retried"));
            }
            uploadFile(txnId, QUrl::fromLocalFile(
                                  transferIt->localFileInfo.absoluteFilePath()));
            // FIXME: Content type is no more passed here but it should
        }
    }
    if (it->deliveryStatus() == EventStatus::ReachedServer) {
        qCWarning(MAIN)
            << "The previous attempt has reached the server; two"
               " events are likely to be in the timeline after retry";
    }
    it->resetStatus();
    emit pendingEventChanged(int(it - d->unsyncedEvents.begin()));
    return d->doSendEvent(it->event());
}

// Lambda defers actual tr() invocation to the moment when translations are
// initialised
const auto FileTransferCancelledMsg = [] {
    return Room::tr("File transfer cancelled");
};

void Room::discardMessage(const QString& txnId)
{
    auto it = std::find_if(d->unsyncedEvents.begin(), d->unsyncedEvents.end(),
                           [txnId](const auto& evt) {
                               return evt->transactionId() == txnId;
                           });
    Q_ASSERT(it != d->unsyncedEvents.end());
    qCDebug(EVENTS) << "Discarding transaction" << txnId;
    const auto& transferIt = d->fileTransfers.find(txnId);
    if (transferIt != d->fileTransfers.end()) {
        Q_ASSERT(transferIt->isUpload);
        if (isJobPending(transferIt->job)) {
            transferIt->status = FileTransferInfo::Cancelled;
            transferIt->job->abandon();
            emit fileTransferFailed(txnId, FileTransferCancelledMsg());
        } else if (transferIt->status == FileTransferInfo::Completed) {
            qCWarning(MAIN)
                << "File for transaction" << txnId
                << "has been uploaded but the message was discarded";
        }
    }
    emit pendingEventAboutToDiscard(int(it - d->unsyncedEvents.begin()));
    d->unsyncedEvents.erase(it);
    emit pendingEventDiscarded();
}

QString Room::postMessage(const QString& plainText, MessageEventType type)
{
    return d->sendEvent<RoomMessageEvent>(plainText, type);
}

QString Room::postPlainText(const QString& plainText)
{
    return postMessage(plainText, MessageEventType::Text);
}

QString Room::postHtmlMessage(const QString& plainText, const QString& html,
                              MessageEventType type)
{
    return d->sendEvent<RoomMessageEvent>(
        plainText, type,
        new EventContent::TextContent(html, QStringLiteral("text/html")));
}

QString Room::postHtmlText(const QString& plainText, const QString& html)
{
    return postHtmlMessage(plainText, html);
}

QString Room::postReaction(const QString& eventId, const QString& key)
{
    return d->sendEvent<ReactionEvent>(EventRelation::annotate(eventId, key));
}

QString Room::Private::doPostFile(RoomEventPtr&& msgEvent, const QUrl& localUrl)
{
    const auto txnId = addAsPending(move(msgEvent))->transactionId();
    // Remote URL will only be known after upload; fill in the local path
    // to enable the preview while the event is pending.
    q->uploadFile(txnId, localUrl);
    // Below, the upload job is used as a context object to clean up connections
    const auto& transferJob = fileTransfers.value(txnId).job;
    connect(q, &Room::fileTransferCompleted, transferJob,
            [this, txnId](const QString& tId, const QUrl&, const QUrl& mxcUri) {
                if (tId != txnId)
                    return;

                const auto it = q->findPendingEvent(txnId);
                if (it != unsyncedEvents.end()) {
                    it->setFileUploaded(mxcUri);
                    emit q->pendingEventChanged(
                        int(it - unsyncedEvents.begin()));
                    doSendEvent(it->get());
                } else {
                    // Normally in this situation we should instruct
                    // the media server to delete the file; alas, there's no
                    // API specced for that.
                    qCWarning(MAIN) << "File uploaded to" << mxcUri
                                    << "but the event referring to it was "
                                       "cancelled";
                }
            });
    connect(q, &Room::fileTransferFailed, transferJob,
            [this, txnId](const QString& tId) {
                if (tId != txnId)
                    return;

                const auto it = q->findPendingEvent(txnId);
                if (it == unsyncedEvents.end())
                    return;

                const auto idx = int(it - unsyncedEvents.begin());
                emit q->pendingEventAboutToDiscard(idx);
                // See #286 on why `it` may not be valid here.
                unsyncedEvents.erase(unsyncedEvents.begin() + idx);
                emit q->pendingEventDiscarded();
            });

    return txnId;
}

QString Room::postFile(const QString& plainText,
                       EventContent::TypedBase* content)
{
    Q_ASSERT(content != nullptr && content->fileInfo() != nullptr);
    const auto* const fileInfo = content->fileInfo();
    Q_ASSERT(fileInfo != nullptr);
    QFileInfo localFile { fileInfo->url.toLocalFile() };
    Q_ASSERT(localFile.isFile());

    return d->doPostFile(
        makeEvent<RoomMessageEvent>(
            plainText, RoomMessageEvent::rawMsgTypeForFile(localFile), content),
        fileInfo->url);
}

#if QT_VERSION_MAJOR < 6
QString Room::postFile(const QString& plainText, const QUrl& localPath,
                       bool asGenericFile)
{
    QFileInfo localFile { localPath.toLocalFile() };
    Q_ASSERT(localFile.isFile());
    return d->doPostFile(makeEvent<RoomMessageEvent>(plainText, localFile,
                                                     asGenericFile),
                         localPath);
}
#endif

QString Room::postEvent(RoomEvent* event)
{
    return d->sendEvent(RoomEventPtr(event));
}

QString Room::postJson(const QString& matrixType,
                       const QJsonObject& eventContent)
{
    return d->sendEvent(loadEvent<RoomEvent>(matrixType, eventContent));
}

SetRoomStateWithKeyJob* Room::setState(const StateEventBase& evt) const
{
    return d->requestSetState(evt);
}

void Room::setName(const QString& newName)
{
    d->requestSetState<RoomNameEvent>(newName);
}

void Room::setCanonicalAlias(const QString& newAlias)
{
    d->requestSetState<RoomCanonicalAliasEvent>(newAlias, altAliases());
}

void Room::setLocalAliases(const QStringList& aliases)
{
    d->requestSetState<RoomCanonicalAliasEvent>(canonicalAlias(), aliases);
}

void Room::setTopic(const QString& newTopic)
{
    d->requestSetState<RoomTopicEvent>(newTopic);
}

bool isEchoEvent(const RoomEventPtr& le, const PendingEventItem& re)
{
    if (le->type() != re->type())
        return false;

    if (!re->id().isEmpty())
        return le->id() == re->id();
    if (!re->transactionId().isEmpty())
        return le->transactionId() == re->transactionId();

    // This one is not reliable (there can be two unsynced
    // events with the same type, sender and state key) but
    // it's the best we have for state events.
    if (re->isStateEvent())
        return le->stateKey() == re->stateKey();

    // Empty id and no state key, hmm... (shrug)
    return le->contentJson() == re->contentJson();
}

bool Room::supportsCalls() const { return joinedCount() == 2; }

void Room::checkVersion()
{
    const auto defaultVersion = connection()->defaultRoomVersion();
    const auto stableVersions = connection()->stableRoomVersions();
    Q_ASSERT(!defaultVersion.isEmpty());
    // This method is only called after the base state has been loaded
    // or the server capabilities have been loaded.
    emit stabilityUpdated(defaultVersion, stableVersions);
    if (!stableVersions.contains(version())) {
        qCDebug(STATE) << this << "version is" << version()
                       << "which the server doesn't count as stable";
        if (canSwitchVersions())
            qCDebug(STATE)
                << "The current user has enough privileges to fix it";
    }
}

void Room::inviteCall(const QString& callId, const int lifetime,
                      const QString& sdp)
{
    Q_ASSERT(supportsCalls());
    d->sendEvent<CallInviteEvent>(callId, lifetime, sdp);
}

void Room::sendCallCandidates(const QString& callId,
                              const QJsonArray& candidates)
{
    Q_ASSERT(supportsCalls());
    d->sendEvent<CallCandidatesEvent>(callId, candidates);
}

void Room::answerCall(const QString& callId, const int lifetime,
                      const QString& sdp)
{
    Q_ASSERT(supportsCalls());
    d->sendEvent<CallAnswerEvent>(callId, lifetime, sdp);
}

void Room::answerCall(const QString& callId, const QString& sdp)
{
    Q_ASSERT(supportsCalls());
    d->sendEvent<CallAnswerEvent>(callId, sdp);
}

void Room::hangupCall(const QString& callId)
{
    Q_ASSERT(supportsCalls());
    d->sendEvent<CallHangupEvent>(callId);
}

void Room::getPreviousContent(int limit, const QString &filter) { d->getPreviousContent(limit, filter); }

void Room::Private::getPreviousContent(int limit, const QString &filter)
{
    if (isJobPending(eventsHistoryJob))
        return;

    eventsHistoryJob =
        connection->callApi<GetRoomEventsJob>(id, prevBatch, "b", "", limit, filter);
    emit q->eventsHistoryJobChanged();
    connect(eventsHistoryJob, &BaseJob::success, q, [=] {
        prevBatch = eventsHistoryJob->end();
        addHistoricalMessageEvents(eventsHistoryJob->chunk());
    });
    connect(eventsHistoryJob, &QObject::destroyed, q,
            &Room::eventsHistoryJobChanged);
}

void Room::inviteToRoom(const QString& memberId)
{
    connection()->callApi<InviteUserJob>(id(), memberId);
}

LeaveRoomJob* Room::leaveRoom()
{
    // FIXME, #63: It should be RoomManager, not Connection
    return connection()->leaveRoom(this);
}

void Room::kickMember(const QString& memberId, const QString& reason)
{
    connection()->callApi<KickJob>(id(), memberId, reason);
}

void Room::ban(const QString& userId, const QString& reason)
{
    connection()->callApi<BanJob>(id(), userId, reason);
}

void Room::unban(const QString& userId)
{
    connection()->callApi<UnbanJob>(id(), userId);
}

void Room::redactEvent(const QString& eventId, const QString& reason)
{
    connection()->callApi<RedactEventJob>(id(), QUrl::toPercentEncoding(eventId),
                                          connection()->generateTxnId(), reason);
}

void Room::uploadFile(const QString& id, const QUrl& localFilename,
                      const QString& overrideContentType)
{
    Q_ASSERT_X(localFilename.isLocalFile(), __FUNCTION__,
               "localFilename should point at a local file");
    auto fileName = localFilename.toLocalFile();
    auto job = connection()->uploadFile(fileName, overrideContentType);
    if (isJobPending(job)) {
        d->fileTransfers[id] = { job, fileName, true };
        connect(job, &BaseJob::uploadProgress, this,
                [this, id](qint64 sent, qint64 total) {
                    d->fileTransfers[id].update(sent, total);
                    emit fileTransferProgress(id, sent, total);
                });
        connect(job, &BaseJob::success, this, [this, id, localFilename, job] {
            d->fileTransfers[id].status = FileTransferInfo::Completed;
            emit fileTransferCompleted(id, localFilename, QUrl(job->contentUri()));
        });
        connect(job, &BaseJob::failure, this,
                std::bind(&Private::failedTransfer, d, id, job->errorString()));
        emit newFileTransfer(id, localFilename);
    } else
        d->failedTransfer(id);
}

void Room::downloadFile(const QString& eventId, const QUrl& localFilename)
{
    if (auto ongoingTransfer = d->fileTransfers.constFind(eventId);
        ongoingTransfer != d->fileTransfers.cend()
        && ongoingTransfer->status == FileTransferInfo::Started) {
        qCWarning(MAIN) << "Transfer for" << eventId
                        << "is ongoing; download won't start";
        return;
    }

    Q_ASSERT_X(localFilename.isEmpty() || localFilename.isLocalFile(),
               __FUNCTION__, "localFilename should point at a local file");
    const auto* event = d->getEventWithFile(eventId);
    if (!event) {
        qCCritical(MAIN)
            << eventId << "is not in the local timeline or has no file content";
        Q_ASSERT(false);
        return;
    }
    const auto* const fileInfo = event->content()->fileInfo();
    if (!fileInfo->isValid()) {
        qCWarning(MAIN) << "Event" << eventId
                        << "has an empty or malformed mxc URL; won't download";
        return;
    }
    const auto fileUrl = fileInfo->url;
    auto filePath = localFilename.toLocalFile();
    if (filePath.isEmpty()) { // Setup default file path
        filePath =
            fileInfo->url.path().mid(1) % '_' % d->fileNameToDownload(event);

        if (filePath.size() > 200) // If too long, elide in the middle
            filePath.replace(128, filePath.size() - 192, "---");

        filePath = QDir::tempPath() % '/' % filePath;
        qDebug(MAIN) << "File path:" << filePath;
    }
    auto job = connection()->downloadFile(fileUrl, filePath);
    if (isJobPending(job)) {
        // If there was a previous transfer (completed or failed), overwrite it.
        d->fileTransfers[eventId] = { job, job->targetFileName() };
        connect(job, &BaseJob::downloadProgress, this,
                [this, eventId](qint64 received, qint64 total) {
                    d->fileTransfers[eventId].update(received, total);
                    emit fileTransferProgress(eventId, received, total);
                });
        connect(job, &BaseJob::success, this, [this, eventId, fileUrl, job] {
            d->fileTransfers[eventId].status = FileTransferInfo::Completed;
            emit fileTransferCompleted(
                eventId, fileUrl, QUrl::fromLocalFile(job->targetFileName()));
        });
        connect(job, &BaseJob::failure, this,
                std::bind(&Private::failedTransfer, d, eventId,
                          job->errorString()));
    } else
        d->failedTransfer(eventId);
}

void Room::cancelFileTransfer(const QString& id)
{
    const auto it = d->fileTransfers.find(id);
    if (it == d->fileTransfers.end()) {
        qCWarning(MAIN) << "No information on file transfer" << id << "in room"
                        << d->id;
        return;
    }
    if (isJobPending(it->job))
        it->job->abandon();
    it->status = FileTransferInfo::Cancelled;
    emit fileTransferFailed(id, FileTransferCancelledMsg());
}

void Room::Private::dropDuplicateEvents(RoomEvents& events) const
{
    if (events.empty())
        return;

    // Multiple-remove (by different criteria), single-erase
    // 1. Check for duplicates against the timeline.
    auto dupsBegin =
        remove_if(events.begin(), events.end(), [&](const RoomEventPtr& e) {
            return eventsIndex.contains(e->id());
        });

    // 2. Check for duplicates within the batch if there are still events.
    for (auto eIt = events.begin(); distance(eIt, dupsBegin) > 1; ++eIt)
        dupsBegin = remove_if(eIt + 1, dupsBegin, [&](const RoomEventPtr& e) {
            return e->id() == (*eIt)->id();
        });
    if (dupsBegin == events.end())
        return;

    qCDebug(EVENTS) << "Dropping" << distance(dupsBegin, events.end())
                    << "duplicate event(s)";
    events.erase(dupsBegin, events.end());
}

/** Make a redacted event
 *
 * This applies the redaction procedure as defined by the CS API specification
 * to the event's JSON and returns the resulting new event. It is
 * the responsibility of the caller to dispose of the original event after that.
 */
RoomEventPtr makeRedacted(const RoomEvent& target,
                          const RedactionEvent& redaction)
{
    auto originalJson = target.originalJsonObject();
    // clang-format off
    static const QStringList keepKeys {
        EventIdKey, TypeKey, RoomIdKey, SenderKey, StateKeyKey,
        QStringLiteral("hashes"), QStringLiteral("signatures"),
        QStringLiteral("depth"), QStringLiteral("prev_events"),
        QStringLiteral("prev_state"), QStringLiteral("auth_events"),
        QStringLiteral("origin"), QStringLiteral("origin_server_ts"),
        QStringLiteral("membership") };
    // clang-format on

    static const std::pair<event_type_t, QStringList> keepContentKeysMap[] {
        { RoomMemberEvent::typeId(), { QStringLiteral("membership") } },
        { RoomCreateEvent::typeId(), { QStringLiteral("creator") } },
        { RoomPowerLevelsEvent::typeId(),
          { QStringLiteral("ban"), QStringLiteral("events"),
            QStringLiteral("events_default"), QStringLiteral("kick"),
            QStringLiteral("redact"), QStringLiteral("state_default"),
            QStringLiteral("users"), QStringLiteral("users_default") } }
        //        , { RoomJoinRules::typeId(), { QStringLiteral("join_rule") } }
        //        , { RoomHistoryVisibility::typeId(),
        //                { QStringLiteral("history_visibility") } }
    };
    for (auto it = originalJson.begin(); it != originalJson.end();) {
        if (!keepKeys.contains(it.key()))
            it = originalJson.erase(it); // TODO: shred the value
        else
            ++it;
    }
    auto keepContentKeys =
        find_if(begin(keepContentKeysMap), end(keepContentKeysMap),
                [&target](const auto& t) { return target.type() == t.first; });
    if (keepContentKeys == end(keepContentKeysMap)) {
        originalJson.remove(ContentKeyL);
        originalJson.remove(PrevContentKeyL);
    } else {
        auto content = originalJson.take(ContentKeyL).toObject();
        for (auto it = content.begin(); it != content.end();) {
            if (!keepContentKeys->second.contains(it.key()))
                it = content.erase(it);
            else
                ++it;
        }
        originalJson.insert(ContentKey, content);
    }
    auto unsignedData = originalJson.take(UnsignedKeyL).toObject();
    unsignedData[RedactedCauseKeyL] = redaction.originalJsonObject();
    originalJson.insert(QStringLiteral("unsigned"), unsignedData);

    return loadEvent<RoomEvent>(originalJson);
}

bool Room::Private::processRedaction(const RedactionEvent& redaction)
{
    // Can't use findInTimeline because it returns a const iterator, and
    // we need to change the underlying TimelineItem.
    const auto pIdx = eventsIndex.constFind(redaction.redactedEvent());
    if (pIdx == eventsIndex.cend())
        return false;

    Q_ASSERT(q->isValidIndex(*pIdx));

    auto& ti = timeline[Timeline::size_type(*pIdx - q->minTimelineIndex())];
    if (ti->isRedacted() && ti->redactedBecause()->id() == redaction.id()) {
        qCDebug(EVENTS) << "Redaction" << redaction.id() << "of event"
                        << ti->id() << "already done, skipping";
        return true;
    }

    // Make a new event from the redacted JSON and put it in the timeline
    // instead of the redacted one. oldEvent will be deleted on return.
    auto oldEvent = ti.replaceEvent(makeRedacted(*ti, redaction));
    qCDebug(EVENTS) << "Redacted" << oldEvent->id() << "with" << redaction.id();
    if (oldEvent->isStateEvent()) {
        const StateEventKey evtKey { oldEvent->matrixType(),
                                     oldEvent->stateKey() };
        Q_ASSERT(currentState.contains(evtKey));
        if (currentState.value(evtKey) == oldEvent.get()) {
            Q_ASSERT(ti.index() >= 0); // Historical states can't be in
                                       // currentState
            qCDebug(STATE).nospace()
                << "Redacting state " << oldEvent->matrixType() << "/"
                << oldEvent->stateKey();
            // Retarget the current state to the newly made event.
            if (q->processStateEvent(*ti))
                emit q->namesChanged(q);
            updateDisplayname();
        }
    }
    if (const auto* reaction = eventCast<ReactionEvent>(oldEvent)) {
        const auto& targetEvtId = reaction->relation().eventId;
        const auto lookupKey =
            qMakePair(targetEvtId, EventRelation::Annotation());
        if (relations.contains(lookupKey)) {
            relations[lookupKey].removeOne(reaction);
            emit q->updatedEvent(targetEvtId);
        }
    }
    q->onRedaction(*oldEvent, *ti);
    emit q->replacedEvent(ti.event(), rawPtr(oldEvent));
    return true;
}

/** Make a replaced event
 *
 * Takes \p target and returns a copy of it with content taken from
 * \p replacement. Disposal of the original event after that is on the caller.
 */
RoomEventPtr makeReplaced(const RoomEvent& target,
                          const RoomMessageEvent& replacement)
{
    auto originalJson = target.originalJsonObject();
    originalJson[ContentKeyL] = replacement.contentJson().value("m.new_content"_ls);

    auto unsignedData = originalJson.take(UnsignedKeyL).toObject();
    auto relations = unsignedData.take("m.relations"_ls).toObject();
    relations["m.replace"_ls] = replacement.id();
    unsignedData.insert(QStringLiteral("m.relations"), relations);
    originalJson.insert(UnsignedKey, unsignedData);

    return loadEvent<RoomEvent>(originalJson);
}

bool Room::Private::processReplacement(const RoomMessageEvent& newEvent)
{
    // Can't use findInTimeline because it returns a const iterator, and
    // we need to change the underlying TimelineItem.
    const auto pIdx = eventsIndex.constFind(newEvent.replacedEvent());
    if (pIdx == eventsIndex.cend())
        return false;

    Q_ASSERT(q->isValidIndex(*pIdx));

    auto& ti = timeline[Timeline::size_type(*pIdx - q->minTimelineIndex())];
    if (ti->replacedBy() == newEvent.id()) {
        qCDebug(STATE) << "Event" << ti->id() << "is already replaced with"
                       << newEvent.id();
        return true;
    }

    // Make a new event from the redacted JSON and put it in the timeline
    // instead of the redacted one. oldEvent will be deleted on return.
    auto oldEvent = ti.replaceEvent(makeReplaced(*ti, newEvent));
    qCDebug(STATE) << "Replaced" << oldEvent->id() << "with" << newEvent.id();
    emit q->replacedEvent(ti.event(), rawPtr(oldEvent));
    return true;
}

Connection* Room::connection() const
{
    Q_ASSERT(d->connection);
    return d->connection;
}

User* Room::localUser() const { return connection()->user(); }

/// Whether the event is a redaction or a replacement
inline bool isEditing(const RoomEventPtr& ep)
{
    Q_ASSERT(ep);
    if (is<RedactionEvent>(*ep))
        return true;
    if (auto* msgEvent = eventCast<RoomMessageEvent>(ep))
        return !msgEvent->replacedEvent().isEmpty();

    return false;
}

Room::Changes Room::Private::addNewMessageEvents(RoomEvents&& events)
{
    dropDuplicateEvents(events);
    if (events.empty())
        return Change::NoChange;

    {
        // Pre-process redactions and edits so that events that get
        // redacted/replaced in the same batch landed in the timeline already
        // treated.
        // NB: We have to store redacting/replacing events to the timeline too -
        // see #220.
        auto it = std::find_if(events.begin(), events.end(), isEditing);
        for (const auto& eptr : RoomEventsRange(it, events.end())) {
            if (auto* r = eventCast<RedactionEvent>(eptr)) {
                // Try to find the target in the timeline, then in the batch.
                if (processRedaction(*r))
                    continue;
                if (auto targetIt = std::find_if(events.begin(), events.end(),
                        [id = r->redactedEvent()](const RoomEventPtr& ep) {
                            return ep->id() == id;
                        }); targetIt != events.end())
                    *targetIt = makeRedacted(**targetIt, *r);
                else
                    qCDebug(STATE)
                        << "Redaction" << r->id() << "ignored: target event"
                        << r->redactedEvent() << "is not found";
                // If the target event comes later, it comes already redacted.
            }
            if (auto* msg = eventCast<RoomMessageEvent>(eptr);
                    msg && !msg->replacedEvent().isEmpty()) {
                if (processReplacement(*msg))
                    continue;
                auto targetIt = std::find_if(events.begin(), it,
                        [id = msg->replacedEvent()](const RoomEventPtr& ep) {
                            return ep->id() == id;
                        });
                if (targetIt != it)
                    *targetIt = makeReplaced(**targetIt, *msg);
                else // FIXME: hide the replacing event when target arrives later
                    qCDebug(EVENTS)
                        << "Replacing event" << msg->id()
                        << "ignored: target event" << msg->replacedEvent()
                        << "is not found";
                // Same as with redactions above, the replaced event coming
                // later will come already with the new content.
            }
        }
    }

    // State changes arrive as a part of timeline; the current room state gets
    // updated before merging events to the timeline because that's what
    // clients historically expect. This may eventually change though if we
    // postulate that the current state is only current between syncs but not
    // within a sync.
    Changes roomChanges = Change::NoChange;
    for (const auto& eptr : events)
        roomChanges |= q->processStateEvent(*eptr);

    auto timelineSize = timeline.size();
    size_t totalInserted = 0;
    for (auto it = events.begin(); it != events.end();) {
        auto nextPendingPair =
                    findFirstOf(it, events.end(), unsyncedEvents.begin(),
                                unsyncedEvents.end(), isEchoEvent);
                const auto& remoteEcho = nextPendingPair.first;
                const auto& localEcho = nextPendingPair.second;

        if (it != remoteEcho) {
            RoomEventsRange eventsSpan { it, remoteEcho };
            emit q->aboutToAddNewMessages(eventsSpan);
            auto insertedSize = moveEventsToTimeline(eventsSpan, Newer);
            totalInserted += insertedSize;
            auto firstInserted = syncEdge() - insertedSize;
            q->onAddNewTimelineEvents(firstInserted);
            emit q->addedMessages(firstInserted->index(),
                                  timeline.back().index());
        }
        if (remoteEcho == events.end())
            break;

        it = remoteEcho + 1;
        auto* nextPendingEvt = remoteEcho->get();
        const auto pendingEvtIdx = int(localEcho - unsyncedEvents.begin());
        if (localEcho->deliveryStatus() != EventStatus::ReachedServer) {
            localEcho->setReachedServer(nextPendingEvt->id());
            emit q->pendingEventChanged(pendingEvtIdx);
        }
        emit q->pendingEventAboutToMerge(nextPendingEvt, pendingEvtIdx);
        qCDebug(MESSAGES) << "Merging pending event from transaction"
                         << nextPendingEvt->transactionId() << "into"
                         << nextPendingEvt->id();
        auto transfer = fileTransfers.take(nextPendingEvt->transactionId());
        if (transfer.status != FileTransferInfo::None)
            fileTransfers.insert(nextPendingEvt->id(), transfer);
        // After emitting pendingEventAboutToMerge() above we cannot rely
        // on the previously obtained localEcho staying valid
        // because a signal handler may send another message, thereby altering
        // unsyncedEvents (see #286). Fortunately, unsyncedEvents only grows at
        // its back so we can rely on the index staying valid at least.
        unsyncedEvents.erase(unsyncedEvents.begin() + pendingEvtIdx);
        if (auto insertedSize = moveEventsToTimeline({ remoteEcho, it }, Newer)) {
            totalInserted += insertedSize;
            q->onAddNewTimelineEvents(syncEdge() - insertedSize);
        }
        emit q->pendingEventMerged();
    }
    // Events merged and transferred from `events` to `timeline` now.
    const auto from = syncEdge() - totalInserted;

    if (q->supportsCalls())
        for (auto it = from; it != syncEdge(); ++it)
            if (const auto* evt = it->viewAs<CallEventBase>())
                emit q->callEvent(q, evt);

    if (totalInserted > 0) {
        for (auto it = from; it != syncEdge(); ++it) {
            if (const auto* reaction = it->viewAs<ReactionEvent>()) {
                const auto& relation = reaction->relation();
                relations[{ relation.eventId, relation.type }] << reaction;
                emit q->updatedEvent(relation.eventId);
            }
        }

        qCDebug(MESSAGES) << "Room" << q->objectName() << "received"
                       << totalInserted << "new events; the last event is now"
                       << timeline.back();

        // The first event in the just-added batch (referred to by `from`)
        // defines whose read receipt can possibly be promoted any further over
        // the same author's events newly arrived. Others will need explicit
        // read receipts from the server - or, for the local user, calling
        // setLastDisplayedEventId() - to promote their read receipts over
        // the new message events.
<<<<<<< HEAD
        auto* const firstWriter = q->user((*from)->senderId());
        setLastReadReceipt(firstWriter, rev_iter_t(from + 1));
        if (firstWriter == q->localUser()
            && q->fullyReadMarker().base() == from) //
        {
            // If the local user's message(s) is/are first in the batch
            // and the fully read marker was right before it, promote
            // the fully read marker to the same event as the read receipt.
            roomChanges |=
                setFullyReadMarker(lastReadReceipts.value(firstWriter).eventId);
=======
        if (const auto senderId = (*from)->senderId(); !senderId.isEmpty()) {
            auto* const firstWriter = q->user(senderId);
            if (q->readMarker(firstWriter) != historyEdge()) {
                roomChanges |=
                    promoteReadMarker(firstWriter, rev_iter_t(from) - 1);
                qCDebug(MESSAGES)
                    << "Auto-promoted read marker for" << senderId
                    << "to" << *q->readMarker(firstWriter);
            }
>>>>>>> 7b516cdf
        }
        roomChanges |= updateUnreadCount(timeline.crbegin(), rev_iter_t(from));
    }

    Q_ASSERT(timeline.size() == timelineSize + totalInserted);
    return roomChanges;
}

void Room::Private::addHistoricalMessageEvents(RoomEvents&& events)
{
    QElapsedTimer et;
    et.start();
    const auto timelineSize = timeline.size();

    dropDuplicateEvents(events);
    if (events.empty())
        return;

    // In case of lazy-loading new members may be loaded with historical
    // messages. Also, the cache doesn't store events with empty content;
    // so when such events show up in the timeline they should be properly
    // incorporated.
    for (const auto& eptr : events) {
        const auto& e = *eptr;
        if (e.isStateEvent()
            && !currentState.contains({ e.matrixType(), e.stateKey() })) {
            q->processStateEvent(e);
        }
    }

    emit q->aboutToAddHistoricalMessages(events);
    const auto insertedSize = moveEventsToTimeline(events, Older);
    const auto from = historyEdge() - insertedSize;

    qCDebug(STATE) << "Room" << displayname << "received" << insertedSize
                   << "past events; the oldest event is now" << timeline.front();
    q->onAddHistoricalTimelineEvents(from);
    emit q->addedMessages(timeline.front().index(), from->index());

    for (auto it = from; it != historyEdge(); ++it) {
        if (const auto* reaction = it->viewAs<ReactionEvent>()) {
            const auto& relation = reaction->relation();
            relations[{ relation.eventId, relation.type }] << reaction;
            emit q->updatedEvent(relation.eventId);
        }
    }
<<<<<<< HEAD
    updateUnreadCount(from, timeline.crend());
    // When there are no unread messages and the read marker is within the
    // known timeline, unreadMessages == -1
    // (see https://github.com/quotient-im/libQuotient/wiki/unread_count).
    Q_ASSERT(unreadMessages != 0 || q->fullyReadMarker() == timeline.crend());
=======
    if (from <= q->readMarker())
        updateUnreadCount(from, historyEdge());
>>>>>>> 7b516cdf

    Q_ASSERT(timeline.size() == timelineSize + insertedSize);
    if (insertedSize > 9 || et.nsecsElapsed() >= profilerMinNsecs())
        qCDebug(PROFILER) << "*** Room::addHistoricalMessageEvents():"
                          << insertedSize << "event(s)," << et;
}

Room::Changes Room::processStateEvent(const RoomEvent& e)
{
    if (!e.isStateEvent())
        return NoChange;

    // Find a value (create an empty one if necessary) and get a reference
    // to it. Can't use getCurrentState<>() because it (creates and) returns
    // a stub if a value is not found, and what's needed here is a "real" event
    // or nullptr.
    auto& curStateEvent = d->currentState[{ e.matrixType(), e.stateKey() }];
    // Prepare for the state change
    // clang-format off
    const bool proceed = visit(e
        , [this, curStateEvent](const RoomMemberEvent& rme) {
            // clang-format on
            auto* oldRme = static_cast<const RoomMemberEvent*>(curStateEvent);
            auto* u = user(rme.userId());
            if (!u) { // Some terribly malformed user id?
                qCCritical(MAIN) << "Could not get a user object for"
                                 << rme.userId();
                return false; // Stay low and hope for the best...
            }
            const auto prevMembership = oldRme ? oldRme->membership()
                                               : Membership::Leave;
            switch (prevMembership) {
            case Membership::Invite:
                if (rme.membership() != prevMembership) {
                    d->usersInvited.removeOne(u);
                    Q_ASSERT(!d->usersInvited.contains(u));
                }
                break;
            case Membership::Join:
                if (rme.membership() == Membership::Join) {
                    // rename/avatar change or no-op
                    if (rme.newDisplayName()) {
                        emit memberAboutToRename(u, *rme.newDisplayName());
                        d->removeMemberFromMap(u);
                    }
                    if (!rme.newDisplayName() && !rme.newAvatarUrl()) {
                        qCWarning(MEMBERS)
                            << "No-op membership event for" << rme.userId()
                            << "- retaining the state";
                        qCWarning(MEMBERS) << "The event dump:" << rme;
                        return false;
                    }
                } else {
                    if (rme.membership() == Membership::Invite)
                        qCWarning(MAIN)
                            << "Membership change from Join to Invite:" << rme;
                    // whatever the new membership, it's no more Join
                    d->removeMemberFromMap(u);
                    emit userRemoved(u);
                }
                break;
            case Membership::Ban:
            case Membership::Knock:
            case Membership::Leave:
                if (rme.membership() == Membership::Invite
                    || rme.membership() == Membership::Join) {
                    d->membersLeft.removeOne(u);
                    Q_ASSERT(!d->membersLeft.contains(u));
                }
                break;
            case Membership::Undefined:
                ; // A warning will be dropped in the post-processing block below
            }
            return true;
            // clang-format off
        }
        , [this, curStateEvent]( const EncryptionEvent& ee) {
            // clang-format on
            auto* oldEncEvt =
                    static_cast<const EncryptionEvent*>(curStateEvent);
            if (ee.algorithm().isEmpty()) {
                qWarning(STATE)
                    << "The encryption event for room" << objectName()
                    << "doesn't have 'algorithm' specified - ignoring";
                return false;
            }
            if (oldEncEvt
                && oldEncEvt->encryption() != EncryptionEventContent::Undefined) {
                qCWarning(STATE) << "The room is already encrypted but a new"
                                    " room encryption event arrived - ignoring";
                return false;
            }
            return true;
            // clang-format off
        }
        , true); // By default, go forward with the state change
    // clang-format on
    if (!proceed)
        return NoChange;

    // Change the state
    const auto* const oldStateEvent =
        std::exchange(curStateEvent, static_cast<const StateEventBase*>(&e));
    Q_ASSERT(!oldStateEvent
             || (oldStateEvent->matrixType() == e.matrixType()
                 && oldStateEvent->stateKey() == e.stateKey()));
    if (is<RoomMemberEvent>(e))
        qCDebug(MEMBERS) << "Updated room member state:" << e;
    else
        qCDebug(STATE) << "Updated room state:" << e;

    // Update internal structures as per the change and work out the return value

    // clang-format off
    const auto result = visit(e
        , [] (const RoomNameEvent&) {
            return NameChange;
        }
        , [this, oldStateEvent] (const RoomCanonicalAliasEvent& cae) {
            // clang-format on
            setObjectName(cae.alias().isEmpty() ? d->id : cae.alias());
            const auto* oldCae =
                    static_cast<const RoomCanonicalAliasEvent*>(oldStateEvent);
            QStringList previousAltAliases {};
            if (oldCae) {
                previousAltAliases = oldCae->altAliases();
                if (!oldCae->alias().isEmpty())
                    previousAltAliases.push_back(oldCae->alias());
            }

            auto newAliases = cae.altAliases();
            if (!cae.alias().isEmpty())
                newAliases.push_front(cae.alias());

            connection()->updateRoomAliases(id(), previousAltAliases, newAliases);
            return AliasesChange;
            // clang-format off
        }
        , [] (const RoomTopicEvent&) {
            return TopicChange;
        }
        , [this] (const RoomAvatarEvent& evt) {
            if (d->avatar.updateUrl(evt.url()))
                emit avatarChanged();
            return AvatarChange;
        }
        , [this,oldStateEvent] (const RoomMemberEvent& evt) {
            // clang-format on
            auto* u = user(evt.userId());
            const auto* oldMemberEvent =
                static_cast<const RoomMemberEvent*>(oldStateEvent);
            const auto prevMembership = oldMemberEvent
                                            ? oldMemberEvent->membership()
                                            : Membership::Leave;
            switch (evt.membership()) {
            case Membership::Join:
                if (prevMembership != Membership::Join) {
                    d->insertMemberIntoMap(u);
                    emit userAdded(u);
                } else {
                    if (evt.newDisplayName()) {
                        d->insertMemberIntoMap(u);
                        emit memberRenamed(u);
                    }
                    if (evt.newAvatarUrl())
                        emit memberAvatarChanged(u);
                }
                break;
            case Membership::Invite:
                if (!d->usersInvited.contains(u))
                    d->usersInvited.push_back(u);
                if (u == localUser() && evt.isDirect())
                    connection()->addToDirectChats(this, user(evt.senderId()));
                break;
            case Membership::Knock:
            case Membership::Ban:
            case Membership::Leave:
                if (!d->membersLeft.contains(u))
                    d->membersLeft.append(u);
                break;
            case Membership::Undefined:
                qCWarning(MEMBERS) << "Ignored undefined membership type";
            }
            return MembersChange;
            // clang-format off
        }
        , [this] (const EncryptionEvent&) {
            // As encryption can only be switched on once, emit the signal here
            // instead of aggregating and emitting in updateData()
            emit encryption();
            return OtherChange;
        }
        , [this] (const RoomTombstoneEvent& evt) {
            const auto successorId = evt.successorRoomId();
            if (auto* successor = connection()->room(successorId))
                emit upgraded(evt.serverMessage(), successor);
            else
                connectUntil(connection(), &Connection::loadedRoomState, this,
                    [this,successorId,serverMsg=evt.serverMessage()]
                    (Room* newRoom) {
                        if (newRoom->id() != successorId)
                            return false;
                        emit upgraded(serverMsg, newRoom);
                        return true;
                    });

            return OtherChange;
            // clang-format off
        }
        , OtherChange);
    // clang-format on
    Q_ASSERT(result != NoChange);
    return result;
}

Room::Changes Room::processEphemeralEvent(EventPtr&& event)
{
    Changes changes = NoChange;
    QElapsedTimer et;
    et.start();
    if (auto* evt = eventCast<TypingEvent>(event)) {
        d->usersTyping.clear();
<<<<<<< HEAD
        for (const auto& userId : evt->users()) {
            auto* const u = user(userId);
            if (memberJoinState(u) == JoinState::Join)
                d->usersTyping.append(u);
        }
=======
        for (const auto& userId : evt->users())
            if (isMember(userId))
                d->usersTyping.append(user(userId));

>>>>>>> 7b516cdf
        if (evt->users().size() > 3 || et.nsecsElapsed() >= profilerMinNsecs())
            qCDebug(PROFILER) << "*** Room::processEphemeralEvent(typing):"
                              << evt->users().size() << "users," << et;
        emit typingChanged();
    }
    if (auto* evt = eventCast<ReceiptEvent>(event)) {
        int totalReceipts = 0;
        const auto& eventsWithReceipts = evt->eventsWithReceipts();
        for (const auto& p : eventsWithReceipts) {
            totalReceipts += p.receipts.size();
            {
                if (p.receipts.size() == 1)
                    qCDebug(EPHEMERAL) << "Marking" << p.evtId << "as read for"
                                       << p.receipts[0].userId;
                else
                    qCDebug(EPHEMERAL) << "Marking" << p.evtId << "as read for"
                                       << p.receipts.size() << "users";
            }
            const auto newMarker = findInTimeline(p.evtId);
<<<<<<< HEAD
            if (newMarker == historyEdge())
                qCDebug(EPHEMERAL) << "Event of the read receipt(s) is not "
                                      "found; saving them anyway";
            for (const Receipt& r : p.receipts)
                if (auto* const u = user(r.userId);
                    memberJoinState(u) == JoinState::Join) {
                    // If the event is not found (most likely, because it's
                    // too old and hasn't been fetched from the server yet)
                    // but there is a previous marker for a user, keep
                    // the previous marker because read receipts are not
                    // supposed to move backwards. Otherwise, blindly
                    // store the event id for this user and update the read
                    // marker when/if the event is fetched later on.
                    d->setLastReadReceipt(u, newMarker,
                                          { p.evtId, r.timestamp });
                }
=======
            if (newMarker != historyEdge()) {
                for (const Receipt& r : p.receipts) {
                    if (r.userId == connection()->userId())
                        continue; // FIXME, #185
                    if (isMember(r.userId))
                        changes |=
                            d->promoteReadMarker(user(r.userId), newMarker);
                }
            } else {
                qCDebug(EPHEMERAL) << "Event" << p.evtId
                                   << "not found; saving read receipts anyway";
                // If the event is not found (most likely, because it's too old
                // and hasn't been fetched from the server yet), but there is
                // a previous marker for a user, keep the previous marker.
                // Otherwise, blindly store the event id for this user.
                for (const Receipt& r : p.receipts) {
                    if (r.userId == connection()->userId())
                        continue; // FIXME, #185
                    if (!isMember(r.userId))
                        continue;
                    auto u = user(r.userId);
                    if (readMarker(u) == historyEdge())
                        changes |= d->setLastReadEvent(u, p.evtId);
                }
            }
>>>>>>> 7b516cdf
        }
        if (eventsWithReceipts.size() > 3 || totalReceipts > 10
            || et.nsecsElapsed() >= profilerMinNsecs())
            qCDebug(PROFILER)
                << "*** Room::processEphemeralEvent(receipts):"
                << eventsWithReceipts.size() << "event(s) with"
                << totalReceipts << "receipt(s)," << et;
    }
    return changes;
}

Room::Changes Room::processAccountDataEvent(EventPtr&& event)
{
    Changes changes = NoChange;
    if (auto* evt = eventCast<TagEvent>(event)) {
        d->setTags(evt->tags());
        changes |= Change::TagsChange;
    }

    if (auto* evt = eventCast<const ReadMarkerEvent>(event))
        changes |= d->setFullyReadMarker(evt->event_id());

    // For all account data events
    auto& currentData = d->accountData[event->matrixType()];
    // A polymorphic event-specific comparison might be a bit more
    // efficient; maaybe do it another day
    if (!currentData || currentData->contentJson() != event->contentJson()) {
        emit accountDataAboutToChange(event->matrixType());
        currentData = move(event);
        qCDebug(STATE) << "Updated account data of type"
                       << currentData->matrixType();
        emit accountDataChanged(currentData->matrixType());
        changes |= Change::AccountDataChange;
    }
    return changes;
}

template <typename ContT>
Room::Private::users_shortlist_t
Room::Private::buildShortlist(const ContT& users) const
{
    // To calculate room display name the spec requires to sort users
    // lexicographically by state_key (user id) and use disambiguated
    // display names of two topmost users excluding the current one to render
    // the name of the room. The below code selects 3 topmost users,
    // slightly extending the spec.
    users_shortlist_t shortlist {}; // Prefill with nullptrs
    std::partial_sort_copy(
        users.begin(), users.end(), shortlist.begin(), shortlist.end(),
        [this](const User* u1, const User* u2) {
            // localUser(), if it's in the list, is sorted
            // below all others
            return isLocalUser(u2) || (!isLocalUser(u1) && u1->id() < u2->id());
        });
    return shortlist;
}

Room::Private::users_shortlist_t
Room::Private::buildShortlist(const QStringList& userIds) const
{
    QList<User*> users;
    users.reserve(userIds.size());
    for (const auto& h : userIds)
        users.push_back(q->user(h));
    return buildShortlist(users);
}

QString Room::Private::calculateDisplayname() const
{
    // CS spec, section 13.2.2.5 Calculating the display name for a room
    // Numbers below refer to respective parts in the spec.

    // 1. Name (from m.room.name)
    auto dispName = q->name();
    if (!dispName.isEmpty()) {
        return dispName;
    }

    // 2. Canonical alias
    dispName = q->canonicalAlias();
    if (!dispName.isEmpty())
        return dispName;

    // 3. m.room.aliases - only local aliases, subject for further removal
    const auto aliases = q->aliases();
    if (!aliases.isEmpty())
        return aliases.front();

    // 4. m.heroes and m.room.member
    // From here on, we use a more general algorithm than the spec describes
    // in order to provide back-compatibility with pre-MSC688 servers.

    // Supplementary code: build the shortlist of users whose names
    // will be used to construct the room name. Takes into account MSC688's
    // "heroes" if available.
    const bool localUserIsIn = joinState == JoinState::Join;
    const bool emptyRoom =
        membersMap.isEmpty()
        || (membersMap.size() == 1 && isLocalUser(*membersMap.cbegin()));
    const bool nonEmptySummary = summary.heroes && !summary.heroes->empty();
    auto shortlist = nonEmptySummary ? buildShortlist(*summary.heroes)
                                     : !emptyRoom ? buildShortlist(membersMap)
                                                  : users_shortlist_t {};

    // When the heroes list is there, we can rely on it. If the heroes list is
    // missing, the below code gathers invited, or, if there are no invitees,
    // left members.
    if (!shortlist.front() && localUserIsIn)
        shortlist = buildShortlist(usersInvited);

    if (!shortlist.front())
        shortlist = buildShortlist(membersLeft);

    QStringList names;
    for (auto u : shortlist) {
        if (u == nullptr || isLocalUser(u))
            break;
        // Only disambiguate if the room is not empty
        names.push_back(u->displayname(emptyRoom ? nullptr : q));
    }

    const auto usersCountExceptLocal =
        !emptyRoom
            ? q->joinedCount() - int(joinState == JoinState::Join)
            : !usersInvited.empty()
                  ? usersInvited.count()
                  : membersLeft.size() - int(joinState == JoinState::Leave);
    if (usersCountExceptLocal > int(shortlist.size()))
        names << tr(
            "%Ln other(s)",
            "Used to make a room name from user names: A, B and _N others_",
            usersCountExceptLocal - int(shortlist.size()));
    const auto namesList = QLocale().createSeparatedList(names);

    // Room members
    if (!emptyRoom)
        return namesList;

    // (Spec extension) Invited users
    if (!usersInvited.empty())
        return tr("Empty room (invited: %1)").arg(namesList);

    // Users that previously left the room
    if (!membersLeft.isEmpty())
        return tr("Empty room (was: %1)").arg(namesList);

    // Fail miserably
    return tr("Empty room (%1)").arg(id);
}

void Room::Private::updateDisplayname()
{
    auto swappedName = calculateDisplayname();
    if (swappedName != displayname) {
        emit q->displaynameAboutToChange(q);
        swap(displayname, swappedName);
        qCDebug(MAIN) << q->objectName() << "has changed display name from"
                     << swappedName << "to" << displayname;
        emit q->displaynameChanged(q, swappedName);
    }
}

QJsonObject Room::Private::toJson() const
{
    QElapsedTimer et;
    et.start();
    QJsonObject result;
    addParam<IfNotEmpty>(result, QStringLiteral("summary"), summary);
    {
        QJsonArray stateEvents;

        for (const auto* evt : currentState) {
            Q_ASSERT(evt->isStateEvent());
            if ((evt->isRedacted() && !is<RoomMemberEvent>(*evt))
                || evt->contentJson().isEmpty())
                continue;

            auto json = evt->fullJson();
            auto unsignedJson = evt->unsignedJson();
            unsignedJson.remove(QStringLiteral("prev_content"));
            json[UnsignedKeyL] = unsignedJson;
            stateEvents.append(json);
        }

        const auto stateObjName = joinState == JoinState::Invite
                                      ? QStringLiteral("invite_state")
                                      : QStringLiteral("state");
        result.insert(stateObjName,
                      QJsonObject { { QStringLiteral("events"), stateEvents } });
    }

    if (!accountData.empty()) {
        QJsonArray accountDataEvents;
        for (const auto& e : accountData) {
            if (!e.second->contentJson().isEmpty())
                accountDataEvents.append(e.second->fullJson());
        }
        result.insert(QStringLiteral("account_data"),
                      QJsonObject {
                          { QStringLiteral("events"), accountDataEvents } });
    }

    if (const auto& readReceiptEventId =
            lastReadReceipts.value(q->localUser()).eventId;
        !readReceiptEventId.isEmpty()) //
    {
        // Okay, that's a mouthful; but basically, it's simply placing an m.read
        // event in the 'ephemeral' section of the cached sync payload.
        // See also receiptevent.* and m.read example in the spec.
        // Only the local user's read receipt is saved - others' are really
        // considered ephemeral but this one is useful in understanding where
        // the user is in the timeline before any history is loaded.
        result.insert(
            QStringLiteral("ephemeral"),
            QJsonObject {
                { QStringLiteral("events"),
                  QJsonArray { QJsonObject {
                      { TypeKey, ReceiptEvent::matrixTypeId() },
                      { ContentKey,
                        QJsonObject {
                            { readReceiptEventId,
                              QJsonObject {
                                  { QStringLiteral("m.read"),
                                    QJsonObject {
                                        { connection->userId(),
                                          QJsonObject {} } } } } } } } } } } });
    }

    QJsonObject unreadNotifObj { { SyncRoomData::UnreadCountKey,
                                   unreadMessages } };

    if (highlightCount > 0)
        unreadNotifObj.insert(QStringLiteral("highlight_count"), highlightCount);
    if (notificationCount > 0)
        unreadNotifObj.insert(QStringLiteral("notification_count"),
                              notificationCount);

    result.insert(QStringLiteral("unread_notifications"), unreadNotifObj);

    if (et.elapsed() > 30)
        qCDebug(PROFILER) << "Room::toJson() for" << displayname << "took" << et;

    return result;
}

QJsonObject Room::toJson() const { return d->toJson(); }

MemberSorter Room::memberSorter() const { return MemberSorter(this); }

bool MemberSorter::operator()(User* u1, User* u2) const
{
    return operator()(u1, room->disambiguatedMemberName(u2->id()));
}

bool MemberSorter::operator()(User* u1, QStringView u2name) const
{
    auto n1 = room->disambiguatedMemberName(u1->id());
    if (n1.startsWith('@'))
        n1.remove(0, 1);
    const auto n2 = u2name.mid(u2name.startsWith('@') ? 1 : 0)
#if QT_VERSION_MAJOR < 6
        .toString() // Qt 5 doesn't have QStringView::localeAwareCompare
#endif
        ;

    return n1.localeAwareCompare(n2) < 0;
}

void Room::activateEncryption()
{
    if(usesEncryption()) {
        qCWarning(E2EE) << "Room" << objectName() << "is already encrypted";
        return;
    }
    setState<EncryptionEvent>(EncryptionEventContent::MegolmV1AesSha2);
}<|MERGE_RESOLUTION|>--- conflicted
+++ resolved
@@ -628,7 +628,7 @@
         qCCritical(MAIN) << "Empty user, skipping read receipt registration";
         return; // For Release builds
     }
-    if (q->memberJoinState(u) != JoinState::Join) {
+    if (!q->isMember(u->id())) {
         qCWarning(EPHEMERAL)
             << "Won't record read receipt for non-member" << u->id();
         return;
@@ -682,12 +682,11 @@
     Q_ASSERT(from >= timeline.crbegin() && from <= timeline.crend());
     Q_ASSERT(to >= from && to <= timeline.crend());
 
-<<<<<<< HEAD
     auto fullyReadMarker = q->fullyReadMarker();
     if (fullyReadMarker < from)
         return NoChange; // What's arrived is already fully read
 
-    if (fullyReadMarker == timeline.crend() && q->allHistoryLoaded())
+    if (fullyReadMarker == historyEdge() && q->allHistoryLoaded())
         --fullyReadMarker; // No read marker in the whole room, initialise it
     if (fullyReadMarker < to) {
         // Catch a special case when the last fully read event id refers to an
@@ -705,21 +704,6 @@
     // the arrived batch - add up newly arrived messages to the current counter,
     // instead of a complete recalculation.
     Q_ASSERT(to <= fullyReadMarker);
-=======
-    // Catch a special case when the last read event id refers to an event
-    // that has just arrived. In this case we should recalculate
-    // unreadMessages and might need to promote the read marker further
-    // over local-origin messages.
-    auto readMarker = q->readMarker();
-    if (readMarker == historyEdge() && q->allHistoryLoaded())
-        --readMarker; // Read marker not found in the timeline, initialise it
-    if (readMarker >= from && readMarker < to) {
-        promoteReadMarker(q->localUser(), readMarker, true);
-        return;
-    }
-
-    Q_ASSERT(to <= readMarker);
->>>>>>> 7b516cdf
 
     QElapsedTimer et;
     et.start();
@@ -765,12 +749,8 @@
     if (unreadMessages == 0)
         unreadMessages = -1;
 
-<<<<<<< HEAD
     if (!force && unreadMessages == oldUnreadCount)
         return NoChange;
-=======
-    Q_ASSERT(newMarker < historyEdge());
->>>>>>> 7b516cdf
 
     if (unreadMessages == -1)
         qCDebug(MESSAGES)
@@ -782,23 +762,10 @@
     return UnreadNotifsChange;
 }
 
-<<<<<<< HEAD
 Room::Changes Room::Private::setFullyReadMarker(const QString& eventId)
 {
     if (fullyReadUntilEventId == eventId)
         return NoChange;
-=======
-    auto changes = setLastReadEvent(u, (*(eagerMarker - 1))->id());
-    if (isLocalUser(u)) {
-        const auto oldUnreadCount = unreadMessages;
-        QElapsedTimer et;
-        et.start();
-        unreadMessages =
-            int(count_if(eagerMarker, syncEdge(),
-                         [this](const auto& ti) { return isEventNotable(ti); }));
-        if (et.nsecsElapsed() > profilerMinNsecs() / 10)
-            qCDebug(PROFILER) << "Recounting unread messages took" << et;
->>>>>>> 7b516cdf
 
     const auto prevFullyReadId = std::exchange(fullyReadUntilEventId, eventId);
     qCDebug(MESSAGES) << "Fully read marker in" << q->objectName() //
@@ -808,7 +775,7 @@
     emit q->readMarkerMoved(prevFullyReadId, fullyReadUntilEventId);
 
     Changes changes = ReadMarkerChange;
-    if (const auto rm = q->fullyReadMarker(); rm != timeline.crend()) {
+    if (const auto rm = q->fullyReadMarker(); rm != historyEdge()) {
         // Pull read receipt if it's behind
         setLastReadReceipt(q->localUser(), rm);
         changes |= recalculateUnreadCount(); // TODO: updateUnreadCount()?
@@ -2532,7 +2499,6 @@
         // read receipts from the server - or, for the local user, calling
         // setLastDisplayedEventId() - to promote their read receipts over
         // the new message events.
-<<<<<<< HEAD
         auto* const firstWriter = q->user((*from)->senderId());
         setLastReadReceipt(firstWriter, rev_iter_t(from + 1));
         if (firstWriter == q->localUser()
@@ -2543,17 +2509,6 @@
             // the fully read marker to the same event as the read receipt.
             roomChanges |=
                 setFullyReadMarker(lastReadReceipts.value(firstWriter).eventId);
-=======
-        if (const auto senderId = (*from)->senderId(); !senderId.isEmpty()) {
-            auto* const firstWriter = q->user(senderId);
-            if (q->readMarker(firstWriter) != historyEdge()) {
-                roomChanges |=
-                    promoteReadMarker(firstWriter, rev_iter_t(from) - 1);
-                qCDebug(MESSAGES)
-                    << "Auto-promoted read marker for" << senderId
-                    << "to" << *q->readMarker(firstWriter);
-            }
->>>>>>> 7b516cdf
         }
         roomChanges |= updateUnreadCount(timeline.crbegin(), rev_iter_t(from));
     }
@@ -2600,16 +2555,11 @@
             emit q->updatedEvent(relation.eventId);
         }
     }
-<<<<<<< HEAD
-    updateUnreadCount(from, timeline.crend());
+    updateUnreadCount(from, historyEdge());
     // When there are no unread messages and the read marker is within the
     // known timeline, unreadMessages == -1
     // (see https://github.com/quotient-im/libQuotient/wiki/unread_count).
-    Q_ASSERT(unreadMessages != 0 || q->fullyReadMarker() == timeline.crend());
-=======
-    if (from <= q->readMarker())
-        updateUnreadCount(from, historyEdge());
->>>>>>> 7b516cdf
+    Q_ASSERT(unreadMessages != 0 || q->fullyReadMarker() == historyEdge());
 
     Q_ASSERT(timeline.size() == timelineSize + insertedSize);
     if (insertedSize > 9 || et.nsecsElapsed() >= profilerMinNsecs())
@@ -2832,18 +2782,10 @@
     et.start();
     if (auto* evt = eventCast<TypingEvent>(event)) {
         d->usersTyping.clear();
-<<<<<<< HEAD
-        for (const auto& userId : evt->users()) {
-            auto* const u = user(userId);
-            if (memberJoinState(u) == JoinState::Join)
-                d->usersTyping.append(u);
-        }
-=======
         for (const auto& userId : evt->users())
             if (isMember(userId))
                 d->usersTyping.append(user(userId));
 
->>>>>>> 7b516cdf
         if (evt->users().size() > 3 || et.nsecsElapsed() >= profilerMinNsecs())
             qCDebug(PROFILER) << "*** Room::processEphemeralEvent(typing):"
                               << evt->users().size() << "users," << et;
@@ -2863,13 +2805,11 @@
                                        << p.receipts.size() << "users";
             }
             const auto newMarker = findInTimeline(p.evtId);
-<<<<<<< HEAD
             if (newMarker == historyEdge())
                 qCDebug(EPHEMERAL) << "Event of the read receipt(s) is not "
                                       "found; saving them anyway";
             for (const Receipt& r : p.receipts)
-                if (auto* const u = user(r.userId);
-                    memberJoinState(u) == JoinState::Join) {
+                if (isMember(r.userId)) {
                     // If the event is not found (most likely, because it's
                     // too old and hasn't been fetched from the server yet)
                     // but there is a previous marker for a user, keep
@@ -2877,36 +2817,9 @@
                     // supposed to move backwards. Otherwise, blindly
                     // store the event id for this user and update the read
                     // marker when/if the event is fetched later on.
-                    d->setLastReadReceipt(u, newMarker,
+                    d->setLastReadReceipt(user(r.userId), newMarker,
                                           { p.evtId, r.timestamp });
                 }
-=======
-            if (newMarker != historyEdge()) {
-                for (const Receipt& r : p.receipts) {
-                    if (r.userId == connection()->userId())
-                        continue; // FIXME, #185
-                    if (isMember(r.userId))
-                        changes |=
-                            d->promoteReadMarker(user(r.userId), newMarker);
-                }
-            } else {
-                qCDebug(EPHEMERAL) << "Event" << p.evtId
-                                   << "not found; saving read receipts anyway";
-                // If the event is not found (most likely, because it's too old
-                // and hasn't been fetched from the server yet), but there is
-                // a previous marker for a user, keep the previous marker.
-                // Otherwise, blindly store the event id for this user.
-                for (const Receipt& r : p.receipts) {
-                    if (r.userId == connection()->userId())
-                        continue; // FIXME, #185
-                    if (!isMember(r.userId))
-                        continue;
-                    auto u = user(r.userId);
-                    if (readMarker(u) == historyEdge())
-                        changes |= d->setLastReadEvent(u, p.evtId);
-                }
-            }
->>>>>>> 7b516cdf
         }
         if (eventsWithReceipts.size() > 3 || totalReceipts > 10
             || et.nsecsElapsed() >= profilerMinNsecs())
