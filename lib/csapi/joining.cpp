/******************************************************************************
 * THIS FILE IS GENERATED - ANY EDITS WILL BE OVERWRITTEN
 */

#include "joining.h"

#include "converters.h"

#include <QtCore/QStringBuilder>

using namespace QMatrixClient;

static const auto basePath = QStringLiteral("/_matrix/client/r0");

namespace QMatrixClient {
    // Converters

    template <> struct JsonObjectConverter<JoinRoomByIdJob::ThirdPartySigned> {
        static void dumpTo(QJsonObject& jo,
                           const JoinRoomByIdJob::ThirdPartySigned& pod)
        {
            addParam<>(jo, QStringLiteral("sender"), pod.sender);
            addParam<>(jo, QStringLiteral("mxid"), pod.mxid);
            addParam<>(jo, QStringLiteral("token"), pod.token);
            addParam<>(jo, QStringLiteral("signatures"), pod.signatures);
        }
    };
} // namespace QMatrixClient

class JoinRoomByIdJob::Private
{
    public:
    QString roomId;
};

static const auto JoinRoomByIdJobName = QStringLiteral("JoinRoomByIdJob");

JoinRoomByIdJob::JoinRoomByIdJob(
        const QString& roomId,
        const Omittable<ThirdPartySigned>& thirdPartySigned)
    : BaseJob(HttpVerb::Post, JoinRoomByIdJobName,
              basePath % "/rooms/" % roomId % "/join"),
      d(new Private)
{
    QJsonObject _data;
    addParam<IfNotEmpty>(_data, QStringLiteral("third_party_signed"),
                         thirdPartySigned);
    setRequestData(_data);
}

JoinRoomByIdJob::~JoinRoomByIdJob() = default;

const QString& JoinRoomByIdJob::roomId() const { return d->roomId; }

BaseJob::Status JoinRoomByIdJob::parseJson(const QJsonDocument& data)
{
    auto json = data.object();
    if (!json.contains("room_id"_ls))
<<<<<<< HEAD
        return { JsonParseError,
                 "The key 'room_id' not found in the response" };
=======
        return { IncorrectResponse,
            "The key 'room_id' not found in the response" };
>>>>>>> 93f0c8fe
    fromJson(json.value("room_id"_ls), d->roomId);
    return Success;
}

namespace QMatrixClient {
    // Converters

    template <> struct JsonObjectConverter<JoinRoomJob::Signed> {
        static void dumpTo(QJsonObject& jo, const JoinRoomJob::Signed& pod)
        {
            addParam<>(jo, QStringLiteral("sender"), pod.sender);
            addParam<>(jo, QStringLiteral("mxid"), pod.mxid);
            addParam<>(jo, QStringLiteral("token"), pod.token);
            addParam<>(jo, QStringLiteral("signatures"), pod.signatures);
        }
    };

    template <> struct JsonObjectConverter<JoinRoomJob::ThirdPartySigned> {
        static void dumpTo(QJsonObject& jo,
                           const JoinRoomJob::ThirdPartySigned& pod)
        {
            addParam<>(jo, QStringLiteral("signed"), pod.signedData);
        }
    };
} // namespace QMatrixClient

class JoinRoomJob::Private
{
    public:
    QString roomId;
};

BaseJob::Query queryToJoinRoom(const QStringList& serverName)
{
    BaseJob::Query _q;
    addParam<IfNotEmpty>(_q, QStringLiteral("server_name"), serverName);
    return _q;
}

static const auto JoinRoomJobName = QStringLiteral("JoinRoomJob");

JoinRoomJob::JoinRoomJob(const QString& roomIdOrAlias,
                         const QStringList& serverName,
                         const Omittable<ThirdPartySigned>& thirdPartySigned)
    : BaseJob(HttpVerb::Post, JoinRoomJobName,
              basePath % "/join/" % roomIdOrAlias, queryToJoinRoom(serverName)),
      d(new Private)
{
    QJsonObject _data;
    addParam<IfNotEmpty>(_data, QStringLiteral("third_party_signed"),
                         thirdPartySigned);
    setRequestData(_data);
}

JoinRoomJob::~JoinRoomJob() = default;

const QString& JoinRoomJob::roomId() const { return d->roomId; }

BaseJob::Status JoinRoomJob::parseJson(const QJsonDocument& data)
{
    auto json = data.object();
    if (!json.contains("room_id"_ls))
<<<<<<< HEAD
        return { JsonParseError,
                 "The key 'room_id' not found in the response" };
=======
        return { IncorrectResponse,
            "The key 'room_id' not found in the response" };
>>>>>>> 93f0c8fe
    fromJson(json.value("room_id"_ls), d->roomId);
    return Success;
}<|MERGE_RESOLUTION|>--- conflicted
+++ resolved
@@ -12,35 +12,38 @@
 
 static const auto basePath = QStringLiteral("/_matrix/client/r0");
 
-namespace QMatrixClient {
-    // Converters
+// Converters
+namespace QMatrixClient
+{
 
-    template <> struct JsonObjectConverter<JoinRoomByIdJob::ThirdPartySigned> {
-        static void dumpTo(QJsonObject& jo,
-                           const JoinRoomByIdJob::ThirdPartySigned& pod)
-        {
-            addParam<>(jo, QStringLiteral("sender"), pod.sender);
-            addParam<>(jo, QStringLiteral("mxid"), pod.mxid);
-            addParam<>(jo, QStringLiteral("token"), pod.token);
-            addParam<>(jo, QStringLiteral("signatures"), pod.signatures);
-        }
-    };
+template <>
+struct JsonObjectConverter<JoinRoomByIdJob::ThirdPartySigned>
+{
+    static void dumpTo(QJsonObject& jo,
+                       const JoinRoomByIdJob::ThirdPartySigned& pod)
+    {
+        addParam<>(jo, QStringLiteral("sender"), pod.sender);
+        addParam<>(jo, QStringLiteral("mxid"), pod.mxid);
+        addParam<>(jo, QStringLiteral("token"), pod.token);
+        addParam<>(jo, QStringLiteral("signatures"), pod.signatures);
+    }
+};
+
 } // namespace QMatrixClient
 
 class JoinRoomByIdJob::Private
 {
-    public:
+public:
     QString roomId;
 };
 
 static const auto JoinRoomByIdJobName = QStringLiteral("JoinRoomByIdJob");
 
 JoinRoomByIdJob::JoinRoomByIdJob(
-        const QString& roomId,
-        const Omittable<ThirdPartySigned>& thirdPartySigned)
+    const QString& roomId, const Omittable<ThirdPartySigned>& thirdPartySigned)
     : BaseJob(HttpVerb::Post, JoinRoomByIdJobName,
-              basePath % "/rooms/" % roomId % "/join"),
-      d(new Private)
+              basePath % "/rooms/" % roomId % "/join")
+    , d(new Private)
 {
     QJsonObject _data;
     addParam<IfNotEmpty>(_data, QStringLiteral("third_party_signed"),
@@ -56,42 +59,43 @@
 {
     auto json = data.object();
     if (!json.contains("room_id"_ls))
-<<<<<<< HEAD
-        return { JsonParseError,
+        return { IncorrectResponse,
                  "The key 'room_id' not found in the response" };
-=======
-        return { IncorrectResponse,
-            "The key 'room_id' not found in the response" };
->>>>>>> 93f0c8fe
     fromJson(json.value("room_id"_ls), d->roomId);
+
     return Success;
 }
 
-namespace QMatrixClient {
-    // Converters
+// Converters
+namespace QMatrixClient
+{
 
-    template <> struct JsonObjectConverter<JoinRoomJob::Signed> {
-        static void dumpTo(QJsonObject& jo, const JoinRoomJob::Signed& pod)
-        {
-            addParam<>(jo, QStringLiteral("sender"), pod.sender);
-            addParam<>(jo, QStringLiteral("mxid"), pod.mxid);
-            addParam<>(jo, QStringLiteral("token"), pod.token);
-            addParam<>(jo, QStringLiteral("signatures"), pod.signatures);
-        }
-    };
+template <>
+struct JsonObjectConverter<JoinRoomJob::Signed>
+{
+    static void dumpTo(QJsonObject& jo, const JoinRoomJob::Signed& pod)
+    {
+        addParam<>(jo, QStringLiteral("sender"), pod.sender);
+        addParam<>(jo, QStringLiteral("mxid"), pod.mxid);
+        addParam<>(jo, QStringLiteral("token"), pod.token);
+        addParam<>(jo, QStringLiteral("signatures"), pod.signatures);
+    }
+};
 
-    template <> struct JsonObjectConverter<JoinRoomJob::ThirdPartySigned> {
-        static void dumpTo(QJsonObject& jo,
-                           const JoinRoomJob::ThirdPartySigned& pod)
-        {
-            addParam<>(jo, QStringLiteral("signed"), pod.signedData);
-        }
-    };
+template <>
+struct JsonObjectConverter<JoinRoomJob::ThirdPartySigned>
+{
+    static void dumpTo(QJsonObject& jo, const JoinRoomJob::ThirdPartySigned& pod)
+    {
+        addParam<>(jo, QStringLiteral("signed"), pod.signedData);
+    }
+};
+
 } // namespace QMatrixClient
 
 class JoinRoomJob::Private
 {
-    public:
+public:
     QString roomId;
 };
 
@@ -108,8 +112,8 @@
                          const QStringList& serverName,
                          const Omittable<ThirdPartySigned>& thirdPartySigned)
     : BaseJob(HttpVerb::Post, JoinRoomJobName,
-              basePath % "/join/" % roomIdOrAlias, queryToJoinRoom(serverName)),
-      d(new Private)
+              basePath % "/join/" % roomIdOrAlias, queryToJoinRoom(serverName))
+    , d(new Private)
 {
     QJsonObject _data;
     addParam<IfNotEmpty>(_data, QStringLiteral("third_party_signed"),
@@ -125,13 +129,9 @@
 {
     auto json = data.object();
     if (!json.contains("room_id"_ls))
-<<<<<<< HEAD
-        return { JsonParseError,
+        return { IncorrectResponse,
                  "The key 'room_id' not found in the response" };
-=======
-        return { IncorrectResponse,
-            "The key 'room_id' not found in the response" };
->>>>>>> 93f0c8fe
     fromJson(json.value("room_id"_ls), d->roomId);
+
     return Success;
 }