/******************************************************************************
 * THIS FILE IS GENERATED - ANY EDITS WILL BE OVERWRITTEN
 */

#include "notifications.h"

#include "converters.h"

#include <QtCore/QStringBuilder>

using namespace QMatrixClient;

static const auto basePath = QStringLiteral("/_matrix/client/r0");

namespace QMatrixClient {
    // Converters

    template <> struct JsonObjectConverter<GetNotificationsJob::Notification> {
        static void fillFrom(const QJsonObject& jo,
                             GetNotificationsJob::Notification& result)
        {
            fromJson(jo.value("actions"_ls), result.actions);
            fromJson(jo.value("event"_ls), result.event);
            fromJson(jo.value("profile_tag"_ls), result.profileTag);
            fromJson(jo.value("read"_ls), result.read);
            fromJson(jo.value("room_id"_ls), result.roomId);
            fromJson(jo.value("ts"_ls), result.ts);
        }
    };
} // namespace QMatrixClient

class GetNotificationsJob::Private
{
    public:
    QString nextToken;
    std::vector<Notification> notifications;
};

BaseJob::Query queryToGetNotifications(const QString& from,
                                       Omittable<int> limit,
                                       const QString& only)
{
    BaseJob::Query _q;
    addParam<IfNotEmpty>(_q, QStringLiteral("from"), from);
    addParam<IfNotEmpty>(_q, QStringLiteral("limit"), limit);
    addParam<IfNotEmpty>(_q, QStringLiteral("only"), only);
    return _q;
}

QUrl GetNotificationsJob::makeRequestUrl(QUrl baseUrl, const QString& from,
                                         Omittable<int> limit,
                                         const QString& only)
{
    return BaseJob::makeRequestUrl(std::move(baseUrl),
                                   basePath % "/notifications",
                                   queryToGetNotifications(from, limit, only));
}

static const auto GetNotificationsJobName =
        QStringLiteral("GetNotificationsJob");

GetNotificationsJob::GetNotificationsJob(const QString& from,
                                         Omittable<int> limit,
                                         const QString& only)
    : BaseJob(HttpVerb::Get, GetNotificationsJobName,
              basePath % "/notifications",
              queryToGetNotifications(from, limit, only)),
      d(new Private)
{
}

GetNotificationsJob::~GetNotificationsJob() = default;

const QString& GetNotificationsJob::nextToken() const { return d->nextToken; }

std::vector<GetNotificationsJob::Notification>&&
GetNotificationsJob::notifications()
{
    return std::move(d->notifications);
}

BaseJob::Status GetNotificationsJob::parseJson(const QJsonDocument& data)
{
    auto json = data.object();
    fromJson(json.value("next_token"_ls), d->nextToken);
    if (!json.contains("notifications"_ls))
<<<<<<< HEAD
        return { JsonParseError,
                 "The key 'notifications' not found in the response" };
=======
        return { IncorrectResponse,
            "The key 'notifications' not found in the response" };
>>>>>>> 93f0c8fe
    fromJson(json.value("notifications"_ls), d->notifications);
    return Success;
}<|MERGE_RESOLUTION|>--- conflicted
+++ resolved
@@ -12,33 +12,36 @@
 
 static const auto basePath = QStringLiteral("/_matrix/client/r0");
 
-namespace QMatrixClient {
-    // Converters
+// Converters
+namespace QMatrixClient
+{
 
-    template <> struct JsonObjectConverter<GetNotificationsJob::Notification> {
-        static void fillFrom(const QJsonObject& jo,
-                             GetNotificationsJob::Notification& result)
-        {
-            fromJson(jo.value("actions"_ls), result.actions);
-            fromJson(jo.value("event"_ls), result.event);
-            fromJson(jo.value("profile_tag"_ls), result.profileTag);
-            fromJson(jo.value("read"_ls), result.read);
-            fromJson(jo.value("room_id"_ls), result.roomId);
-            fromJson(jo.value("ts"_ls), result.ts);
-        }
-    };
+template <>
+struct JsonObjectConverter<GetNotificationsJob::Notification>
+{
+    static void fillFrom(const QJsonObject& jo,
+                         GetNotificationsJob::Notification& result)
+    {
+        fromJson(jo.value("actions"_ls), result.actions);
+        fromJson(jo.value("event"_ls), result.event);
+        fromJson(jo.value("profile_tag"_ls), result.profileTag);
+        fromJson(jo.value("read"_ls), result.read);
+        fromJson(jo.value("room_id"_ls), result.roomId);
+        fromJson(jo.value("ts"_ls), result.ts);
+    }
+};
+
 } // namespace QMatrixClient
 
 class GetNotificationsJob::Private
 {
-    public:
+public:
     QString nextToken;
     std::vector<Notification> notifications;
 };
 
 BaseJob::Query queryToGetNotifications(const QString& from,
-                                       Omittable<int> limit,
-                                       const QString& only)
+                                       Omittable<int> limit, const QString& only)
 {
     BaseJob::Query _q;
     addParam<IfNotEmpty>(_q, QStringLiteral("from"), from);
@@ -57,17 +60,16 @@
 }
 
 static const auto GetNotificationsJobName =
-        QStringLiteral("GetNotificationsJob");
+    QStringLiteral("GetNotificationsJob");
 
 GetNotificationsJob::GetNotificationsJob(const QString& from,
                                          Omittable<int> limit,
                                          const QString& only)
     : BaseJob(HttpVerb::Get, GetNotificationsJobName,
               basePath % "/notifications",
-              queryToGetNotifications(from, limit, only)),
-      d(new Private)
-{
-}
+              queryToGetNotifications(from, limit, only))
+    , d(new Private)
+{}
 
 GetNotificationsJob::~GetNotificationsJob() = default;
 
@@ -84,13 +86,9 @@
     auto json = data.object();
     fromJson(json.value("next_token"_ls), d->nextToken);
     if (!json.contains("notifications"_ls))
-<<<<<<< HEAD
-        return { JsonParseError,
+        return { IncorrectResponse,
                  "The key 'notifications' not found in the response" };
-=======
-        return { IncorrectResponse,
-            "The key 'notifications' not found in the response" };
->>>>>>> 93f0c8fe
     fromJson(json.value("notifications"_ls), d->notifications);
+
     return Success;
 }