--- conflicted
+++ resolved
@@ -19,16 +19,12 @@
 #include "connection.h"
 
 #include "connectiondata.h"
+#include "encryptionmanager.h"
 #include "room.h"
 #include "settings.h"
-<<<<<<< HEAD
 #include "user.h"
 
 #include "csapi/account-data.h"
-=======
-#include "encryptionmanager.h"
-#include "csapi/login.h"
->>>>>>> 651478c1
 #include "csapi/capabilities.h"
 #include "csapi/joining.h"
 #include "csapi/leaving.h"
@@ -74,7 +70,6 @@
 
 class Connection::Private
 {
-<<<<<<< HEAD
 public:
     explicit Private(std::unique_ptr<ConnectionData>&& connection)
         : data(move(connection))
@@ -89,8 +84,9 @@
     // separately; specifically, we should keep objects for Invite and
     // Leave state of the same room if the two happen to co-exist.
     QHash<QPair<QString, bool>, Room*> roomMap;
-    // Mapping from aliases to room ids, as per the last sync
-    QHash<QString, QString> roomAliasMap;
+    /// Mapping from serverparts to alias/room id mappings,
+    /// as of the last sync
+    QHash<QString, QHash<QString, QString>> roomAliasMap;
     QVector<QString> roomIdsToForget;
     QVector<Room*> firstTimeRooms;
     QVector<QString> pendingStateRoomIds;
@@ -109,6 +105,8 @@
     GetCapabilitiesJob* capabilitiesJob = nullptr;
     GetCapabilitiesJob::Capabilities capabilities;
 
+    QScopedPointer<EncryptionManager> encryptionManager;
+
     SyncJob* syncJob = nullptr;
 
     bool cacheState = true;
@@ -119,6 +117,7 @@
 
     void connectWithToken(const QString& user, const QString& accessToken,
                           const QString& deviceId);
+    void removeRoom(const QString& roomId);
 
     template <typename EventT>
     EventT* unpackAccountData() const
@@ -128,62 +127,6 @@
                    ? nullptr
                    : weakPtrCast<EventT>(eventIt->second);
     }
-=======
-    public:
-        explicit Private(std::unique_ptr<ConnectionData>&& connection)
-            : data(move(connection))
-        { }
-        Q_DISABLE_COPY(Private)
-        DISABLE_MOVE(Private)
-
-        Connection* q = nullptr;
-        std::unique_ptr<ConnectionData> data;
-        // A complex key below is a pair of room name and whether its
-        // state is Invited. The spec mandates to keep Invited room state
-        // separately; specifically, we should keep objects for Invite and
-        // Leave state of the same room if the two happen to co-exist.
-        QHash<QPair<QString, bool>, Room*> roomMap;
-        /// Mapping from serverparts to alias/room id mappings,
-        /// as of the last sync
-        QHash<QString, QHash<QString, QString>> roomAliasMap;
-        QVector<QString> roomIdsToForget;
-        QVector<Room*> firstTimeRooms;
-        QVector<QString> pendingStateRoomIds;
-        QMap<QString, User*> userMap;
-        DirectChatsMap directChats;
-        DirectChatUsersMap directChatUsers;
-        // The below two variables track local changes between sync completions.
-        // See also: https://github.com/QMatrixClient/libqmatrixclient/wiki/Handling-direct-chat-events
-        DirectChatsMap dcLocalAdditions;
-        DirectChatsMap dcLocalRemovals;
-        std::unordered_map<QString, EventPtr> accountData;
-        QString userId;
-        int syncLoopTimeout = -1;
-
-        GetCapabilitiesJob* capabilitiesJob = nullptr;
-        GetCapabilitiesJob::Capabilities capabilities;
-
-        QScopedPointer<EncryptionManager> encryptionManager;
-
-        SyncJob* syncJob = nullptr;
-
-        bool cacheState = true;
-        bool cacheToBinary = SettingsGroup("libqmatrixclient")
-                             .value("cache_type").toString() != "json";
-        bool lazyLoading = false;
-
-        void connectWithToken(const QString& user, const QString& accessToken,
-                              const QString& deviceId);
-        void removeRoom(const QString& roomId);
-
-        template <typename EventT>
-        EventT* unpackAccountData() const
-        {
-            const auto& eventIt = accountData.find(EventT::matrixTypeId());
-            return eventIt == accountData.end()
-                    ? nullptr : weakPtrCast<EventT>(eventIt->second);
-        }
->>>>>>> 651478c1
 
     void packAndSendAccountData(EventPtr&& event)
     {
@@ -226,17 +169,9 @@
 {
     auto maybeBaseUrl = QUrl::fromUserInput(serverPart(mxid));
     maybeBaseUrl.setScheme("https"); // Instead of the Qt-default "http"
-<<<<<<< HEAD
-    if (!match.hasMatch() || !maybeBaseUrl.isValid()) {
+    if (maybeBaseUrl.isEmpty() || !maybeBaseUrl.isValid()) {
         emit resolveError(tr("%1 is not a valid homeserver address")
                               .arg(maybeBaseUrl.toString()));
-=======
-    if (maybeBaseUrl.isEmpty() || !maybeBaseUrl.isValid())
-    {
-        emit resolveError(
-            tr("%1 is not a valid homeserver address")
-                    .arg(maybeBaseUrl.toString()));
->>>>>>> 651478c1
         return;
     }
 
@@ -285,7 +220,6 @@
                                    const QString& initialDeviceName,
                                    const QString& deviceId)
 {
-<<<<<<< HEAD
     auto loginJob = callApi<LoginJob>(
         QStringLiteral("m.login.password"),
         UserIdentifier { QStringLiteral("m.id.user"),
@@ -294,35 +228,21 @@
     connect(loginJob, &BaseJob::success, this, [this, loginJob] {
         d->connectWithToken(loginJob->userId(), loginJob->accessToken(),
                             loginJob->deviceId());
+
+        AccountSettings accountSettings(loginJob->userId());
+        d->encryptionManager.reset(
+            new EncryptionManager(accountSettings.encryptionAccountPickle()));
+        if (accountSettings.encryptionAccountPickle().isEmpty()) {
+            accountSettings.setEncryptionAccountPickle(
+                d->encryptionManager->olmAccountPickle());
+        }
+
+        d->encryptionManager->uploadIdentityKeys(this);
+        d->encryptionManager->uploadOneTimeKeys(this);
     });
     connect(loginJob, &BaseJob::failure, this, [this, loginJob] {
         emit loginError(loginJob->errorString(), loginJob->rawDataSample());
     });
-=======
-    auto loginJob = callApi<LoginJob>(QStringLiteral("m.login.password"),
-            UserIdentifier { QStringLiteral("m.id.user"),
-                             {{ QStringLiteral("user"), user }} },
-            password, /*token*/ "", deviceId, initialDeviceName);
-    connect(loginJob, &BaseJob::success, this,
-        [this, loginJob] {
-            d->connectWithToken(loginJob->userId(), loginJob->accessToken(),
-                                loginJob->deviceId());
-
-            AccountSettings accountSettings(loginJob->userId());
-            d->encryptionManager.reset(new EncryptionManager(accountSettings.encryptionAccountPickle()));
-            if (accountSettings.encryptionAccountPickle().isEmpty()) {
-                accountSettings.setEncryptionAccountPickle(d->encryptionManager->olmAccountPickle());
-            }
-
-            d->encryptionManager->uploadIdentityKeys(this);
-            d->encryptionManager->uploadOneTimeKeys(this);
-
-        });
-    connect(loginJob, &BaseJob::failure, this,
-        [this, loginJob] {
-            emit loginError(loginJob->errorString(), loginJob->rawDataSample());
-        });
->>>>>>> 651478c1
 }
 
 void Connection::syncLoopIteration() { sync(d->syncLoopTimeout); }
@@ -851,8 +771,7 @@
         connect(leaveJob, &BaseJob::result, this,
                 [this, leaveJob, forgetJob, room] {
                     if (leaveJob->error() == BaseJob::Success
-                        || leaveJob->error() == BaseJob::NotFoundError)
-                    {
+                        || leaveJob->error() == BaseJob::NotFoundError) {
                         forgetJob->start(connectionData());
                         // If the matching /sync response hasn't arrived yet,
                         // mark the room for explicit deletion
@@ -868,27 +787,14 @@
         connect(leaveJob, &BaseJob::failure, forgetJob, &BaseJob::abandon);
     } else
         forgetJob->start(connectionData());
-<<<<<<< HEAD
-    connect(forgetJob, &BaseJob::success, this, [this, id] {
-        // Delete whatever instances of the room are still in the map.
-        for (auto f : { false, true })
-            if (auto r = d->roomMap.take({ id, f })) {
-                qCDebug(MAIN) << "Room" << r->objectName() << "in state"
-                              << toCString(r->joinState()) << "will be deleted";
-                emit r->beforeDestruction(r);
-                r->deleteLater();
-            }
-=======
-    connect(forgetJob, &BaseJob::result, this, [this, id, forgetJob]
-    {
+    connect(forgetJob, &BaseJob::result, this, [this, id, forgetJob] {
         // Leave room in case of success, or room not known by server
-        if(forgetJob->error() == BaseJob::Success
-                || forgetJob->error() == BaseJob::NotFoundError)
+        if (forgetJob->error() == BaseJob::Success
+            || forgetJob->error() == BaseJob::NotFoundError)
             d->removeRoom(id); // Delete the room from roomMap
         else
             qCWarning(MAIN).nospace() << "Error forgetting room " << id << ": "
                                       << forgetJob->errorString();
->>>>>>> 651478c1
     });
     return forgetJob;
 }
@@ -948,8 +854,7 @@
 
 Room* Connection::roomByAlias(const QString& roomAlias, JoinStates states) const
 {
-    const auto id =
-        d->roomAliasMap.value(serverPart(roomAlias)).value(roomAlias);
+    const auto id = d->roomAliasMap.value(serverPart(roomAlias)).value(roomAlias);
     if (!id.isEmpty())
         return room(id, states);
 
@@ -963,39 +868,20 @@
                                    const QStringList& previousRoomAliases,
                                    const QStringList& roomAliases)
 {
-<<<<<<< HEAD
+    auto& aliasMap = d->roomAliasMap[aliasServer]; // Allocate if necessary
     for (const auto& a : previousRoomAliases)
-        if (d->roomAliasMap.remove(a) == 0)
+        if (aliasMap.remove(a) == 0)
             qCWarning(MAIN) << "Alias" << a << "is not found (already deleted?)";
 
     for (const auto& a : roomAliases) {
-        auto& mappedId = d->roomAliasMap[a];
+        auto& mappedId = aliasMap[a];
         if (!mappedId.isEmpty()) {
             if (mappedId == roomId)
                 qCDebug(MAIN)
-                    << "Alias" << a << "is already mapped to room" << roomId;
-            else
-                qCWarning(MAIN)
-                    << "Alias" << a << "will be force-remapped from room"
-                    << mappedId << "to" << roomId;
-=======
-    auto& aliasMap = d->roomAliasMap[aliasServer]; // Allocate if necessary
-    for (const auto& a: previousRoomAliases)
-        if (aliasMap.remove(a) == 0)
-            qCWarning(MAIN) << "Alias" << a << "is not found (already deleted?)";
-
-    for (const auto& a: roomAliases)
-    {
-        auto& mappedId = aliasMap[a];
-        if (!mappedId.isEmpty())
-        {
-            if (mappedId == roomId)
-                qCDebug(MAIN) << "Alias" << a << "is already mapped to"
-                              << roomId;
+                    << "Alias" << a << "is already mapped to" << roomId;
             else
                 qCWarning(MAIN) << "Alias" << a << "will be force-remapped from"
                                 << mappedId << "to" << roomId;
->>>>>>> 651478c1
         }
         mappedId = roomId;
     }
@@ -1033,16 +919,7 @@
 
 QString Connection::deviceId() const { return d->data->deviceId(); }
 
-<<<<<<< HEAD
-QString Connection::token() const { return accessToken(); }
-
 QByteArray Connection::accessToken() const { return d->data->accessToken(); }
-=======
-QByteArray Connection::accessToken() const
-{
-    return d->data->accessToken();
-}
->>>>>>> 651478c1
 
 SyncJob* Connection::syncJob() const { return d->syncJob; }
 
@@ -1137,12 +1014,10 @@
 // Removes room with given id from roomMap
 void Connection::Private::removeRoom(const QString& roomId)
 {
-    for (auto f: {false, true})
-        if (auto r = roomMap.take({ roomId, f }))
-        {
-            qCDebug(MAIN) << "Room" << r->objectName()
-                          << "in state" << toCString(r->joinState())
-                          << "will be deleted";
+    for (auto f : { false, true })
+        if (auto r = roomMap.take({ roomId, f })) {
+            qCDebug(MAIN) << "Room" << r->objectName() << "in state"
+                          << toCString(r->joinState()) << "will be deleted";
             emit r->beforeDestruction(r);
             r->deleteLater();
         }
